--- conflicted
+++ resolved
@@ -2,10 +2,6 @@
 #
 #
 project(shroud)
-<<<<<<< HEAD
-
-=======
->>>>>>> 113e7d62
 add_subdirectory(docs)
 
 if(ENABLE_FORTRAN)
@@ -90,14 +86,6 @@
     )
 endif()
 
-<<<<<<< HEAD
-
-################################
-# Create CMake importable
-# exports for all of our targets
-################################
-install(EXPORT ${PROJECT_NAME}-targets DESTINATION lib/cmake)
-=======
 ################################
 # Create CMake importable
 # exports for all of our targets
@@ -109,5 +97,4 @@
 ################################
 if(ENABLE_FORTRAN)
   install(EXPORT ${PROJECT_NAME}-targets DESTINATION lib/cmake)
-endif()
->>>>>>> 113e7d62
+endif()