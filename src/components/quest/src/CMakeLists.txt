--- conflicted
+++ resolved
@@ -21,16 +21,8 @@
     geom/OctreeLevel.hpp
     geom/SparseOctreeLevel.hpp
     geom/SpatialOctree.hpp
-<<<<<<< HEAD
-    geom/SquaredDistance.hpp
-    geom/Triangle.hpp
-    geom/Vector.hpp
     geom/VirtualGrid.hpp
-    geom/closest_point.hpp
-    
-=======
 
->>>>>>> 9baf14fc
     ## STL library headers
     stl/STLReader.hpp
 
