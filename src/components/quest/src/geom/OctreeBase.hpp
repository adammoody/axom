
#ifndef OCTREE_BASE__HXX_
#define OCTREE_BASE__HXX_

#include <ostream>   // for ostream in print

#include "quest/BoundingBox.hpp"
#include "quest/MortonIndex.hpp"
#include "quest/Point.hpp"
#include "quest/Vector.hpp"
#include "quest/Mesh.hpp"

#include "slic/slic.hpp"

#include "slam/SizePolicies.hpp"
#include "slam/OrderedSet.hpp"
#include "slam/Map.hpp"

#if defined(USE_CXX11)
#include <unordered_map>
#else
#include "boost/unordered_map.hpp"
#endif

/**
 * \file
 * \brief Defines templated OctreeBase class and its inner class BlockIndex
 */


namespace quest
{

  /**
   * \brief Minimal implementation of a BlockDataType for an OctreeBase.
   * BlockData is default constructible and provides an isLeaf() and setInternal() functions.
   * \note This implementation uses ones-complement to differentiate between leaf and internal blocks.
   * This has the nice properties that (a) all internal LeafData have an id with a negative number,
   * (b) the LeafData id's can be zero-based (c) all LeafDatas -- representing leaf and internal blocks
   * can live in the same index space.
   */
  class BlockData
  {
  public:
      BlockData()
      {
          static int idGenerator = 0;
          m_id = idGenerator++;
      }

      BlockData(const BlockData& other): m_id(other.m_id) {}
      BlockData& operator=(const BlockData& other) { m_id = other.m_id; return *this;}

      /**
       * \brief Predicate to determine if this BlockData represents a leaf block in the tree
       */
      bool isLeaf() const { return m_id >= 0; }

      /**
       * \brief Sets the data associated with this block
       */
      void setData(int leafID) { m_id = leafID; }

      /**
       * Returns the normalized form of the id for this BlockData instance
       * \note The normalized form is a non-negative integer.
       */
      int getID() const { return isLeaf()? m_id : ~m_id; }

      /**
       * \brief Predicate to determine if this BlockData is associated with a leaf block
       * or internal block of the octree.
       * \return True, if the associated block is internal, false otherwise
       */
      void setInternal() { if(isLeaf()) { m_id = ~m_id; } }

      /**
       * Equality operator for comparing two LeafData instances
       */
      friend bool operator==(const BlockData& lhs, const BlockData& rhs )
      {
          return lhs.m_id == rhs.m_id;
      }

  protected:
      int m_id;
  };




/**
 * \class
 * \brief Handles the non-geometric operations for our octree such as refinement,
 * finding the parents and children of a node and determining whether a leaf node exists
 *
 * \note There are two concepts here.
 *      A set of nested dyadic integer grids -- A grid at level n has 2^n cells in each of the DIM dimensions
 *      and an adaptive octree defined by a subset of the grid cells from these nested grids.
 *      The former is a conceptual aid in the sense that it is implicitly encoded.
 *
 *      An octree block at level l is refined by adding its 2^DIM children blocks at level (l+1).
 *      The root of the octree covers the entire domains and has no parent.
 *      The leaf blocks of the octree have no children.
 *      The interior of the children do not overlap, and their union covers that of their parent block.
 *      Non-leaf blocks are referred to as 'internal'
 *
 * \note Requirements for BlockDataType: it must be default constructible and provide an isLeaf() predicate as well
 * as a setInternal() function that changes its state from representing a leaf block to representing an internal
 * block.
 */
template<int DIM, typename BlockDataType>
class OctreeBase
{
public:
  typedef int CoordType;
  typedef quest::Point<CoordType,DIM> GridPt;
  typedef quest::Vector<CoordType,DIM> GridVec;

  typedef asctoolkit::slam::policies::CompileTimeSizeHolder<CoordType, std::numeric_limits<CoordType>::digits> MAX_LEVEL_SIZE;
  typedef asctoolkit::slam::OrderedSet<MAX_LEVEL_SIZE> OctreeLevels;


#if defined(USE_CXX11)
  typedef std::unordered_map<GridPt, BlockDataType, PointHash<int> > MapType;
#else
  typedef boost::unordered_map<GridPt, BlockDataType, PointHash<int> > MapType;
#endif
  typedef typename MapType::iterator LevelMapIterator;
  typedef typename MapType::const_iterator LevelMapCIterator;

  typedef asctoolkit::slam::Map<MapType> LeafIndicesLevelMap;

  /**
   * \brief Inner class encapsulating the index of an octree <em>block</em>.
   *
   * Each block index is represented as a point on an integer grid (the minimum point of the block's extent)
   * at a given level of resolution.
   *
   * Each level of resolution is a regular grid with \f$ 2^{level} \f$
   * grid points along each dimension.  The <em>root</em> block (at level 0) covers the entire domain.
   * An octree block at level \f$ \ell \f$ has \f$ 2^{DIM} \f$ <em>children</em> at level \f$ \ell + 1 \f$
   * covering its domain.
   */
  class BlockIndex {
  public:

      enum  {
          /** The number of children of an octree block (\f$ 2^{DIM} \f$ in dimension DIM ) */
          NUM_CHILDREN = 1 << DIM
          , /** The number of face neighbors of an octree block (\f$ 2 * {DIM} \f$ in dimension DIM ) */
          NUM_FACE_NEIGHBORS = 2 * DIM
      };
  private:
      typedef asctoolkit::slam::policies::CompileTimeSizeHolder<int, NUM_CHILDREN> OCTREE_CHILDREN_SIZE;
      typedef asctoolkit::slam::policies::CompileTimeSizeHolder<int, NUM_FACE_NEIGHBORS> OCTREE_FACE_NEIGHBORS_SIZE;

  public:
      typedef asctoolkit::slam::OrderedSet<OCTREE_CHILDREN_SIZE> ChildIndexSet;
      typedef asctoolkit::slam::OrderedSet<OCTREE_FACE_NEIGHBORS_SIZE> FaceNeighborIndexSet;

  public:
      /**
       * \brief Default constructor
       */
      BlockIndex() : m_pt( GridPt() ), m_lev(0) {}

      /**
       * \brief Constructor from a point and a level
       */
      BlockIndex(const GridPt& pt, int level) : m_pt(pt), m_lev(level) {}

      /**
       * \brief Accessor for the BlockIndex instance's point
       * \returns const reference to the instance's point
       */
      const GridPt& pt() const  { return m_pt; }

      /**
       * \brief Accessor for the BlockIndex instance's point
       * \returns reference to the instance's point
       */
      GridPt& pt()        { return m_pt; }

      /**
       * \brief Accessor for the BlockIndex instance's level
       * \returns const reference to the instance's level
       */
      const int& level() const  { return m_lev; }

      /**
       * \brief Accessor for the BlockIndex instance's level
       * \returns reference to the instance's level
       */
      int& level()        { return m_lev; }

      /**
       * \brief The level of the block index's parent
       */
       int   parentLevel() const { return m_lev -1; }

      /**
       * \brief The level of the block index's child
       */
      int   childLevel()  const { return m_lev +1; }


      /**
       * \brief Returns the grid point of the block's parent
       */
      GridPt parentPt() const
      {
          return GridPt( m_pt.array() /2);
      }

        /**
         * \brief Returns the grid point of the block's child at index childIndex
         * \param [in] childIndex The index of the child whose grid point we are finding
         * \pre \f$ 0 \le childIndex < \f$ Octree::NUM_CHILDREN
         */
        GridPt childPt(int childIndex) const
        {
            SLIC_ASSERT( ChildIndexSet().isValidIndex(childIndex) );

            GridPt cPoint;

            // Child is at next level of resolution (multiply by two)
            // and offset according to whether corresponding bit
            // in child index is set or not
            for(int dim =0; dim< DIM; ++dim)
            {
                cPoint[dim] = (m_pt[dim] << 1)
                          + (childIndex & (1 << dim) ? 1 : 0);
            }

            return cPoint;
        }

        /**
         * \brief Returns a grid point at the specified offset from the current block index's point
         */
        GridPt neighborPt(const GridPt& offset) const
        {
            GridPt nPoint(m_pt);
            for(int i=0; i< DIM; ++i)
                nPoint[i] += offset[i];

            return nPoint;
        }


        /**
         * \brief Returns the parent BlockIndex of this block
         * \note Returns an invalid BlockIndex if we attempt to find
         *       the parent of the root block
         */
        BlockIndex parent() const
        {
            return BlockIndex(parentPt(), parentLevel());
        }

        /**
         * \brief Returns the child BlockIndex of this block
         * \param [in] childIndex The index of the child whose grid point we are finding
         * \pre \f$ 0 \le childIndex < \f$ Octree::NUM_CHILDREN
         */
        BlockIndex child(int childIndex) const
        {
            return BlockIndex( childPt(childIndex), childLevel());
        }


        /**
         * \brief Returns the face neighbor grid point of this block
         * \pre 0 <= neighborIndex < 2 * DIM
         * \note The face neighbors indices cycle through the dimensions, two per dimension,
         *   e.g. Neighbor 0 is at offset (-1, 0,0,...,0), neighbor 1 is at offset (1,0,0,..,0)
         *   and neighbor 2 is at offset (0,-1, 0, 0, ..., 0) etc...
         */
        BlockIndex faceNeighbor(int neighborIndex) const
        {
            SLIC_ASSERT( FaceNeighborIndexSet().isValidIndex(neighborIndex) );

            GridPt offset;
            offset[ neighborIndex / 2 ] = (neighborIndex %2 == 0) ? -1 : 1;

            return BlockIndex( neighborPt( offset), m_lev);
        }

        bool operator==(const BlockIndex& other) const {
            return (m_lev == other.m_lev) && (m_pt == other.m_pt);
        }

        bool operator!=(const BlockIndex& other) const {
            return !(*this==other);
        }

        bool operator<(const BlockIndex& other) const {
            if(m_lev < other.m_lev)
                return true;
            if(m_lev > other.m_lev)
                return false;

            for(int i=0; i<DIM; ++i)
            {
                if(m_pt[i] < other.m_pt[i])
                    return true;
                if(m_pt[i] > other.m_pt[i])
                    return false;
            }

            return false;
        }


        /**
         * \brief Checks the validity of the index.
         * A block index is valid when its level is \f$ \ge 0 \f$
         * and each coordinate p[i] of its grid point is \f$ 0 \le p[i] < 2^{level()} \f$.
         *
         * \returns true if the block index is valid, else false
         */
        bool isValid() const
        {
            bool bValid = (m_lev >= 0);

            for(int i = 0; i < DIM; ++i)
                bValid = bValid && (m_pt[i] >=0) && (m_pt[i] < (1<< m_lev) );

            return bValid;
        }

        std::ostream& print(std::ostream& os) const
        {
            os << "{grid pt: " << m_pt
                <<"; level: " << m_lev <<"}";

            return os;
        }

        friend std::ostream& operator<<(std::ostream& os, const BlockIndex& block)
        {
            block.print(os);
            return os;
        }


    /**
     * \brief Helper function to generate an invalid block index.
     * \return A new BlockIndex instance blk
     * \post  blk.isValid() will return false
     */
      static BlockIndex invalid_index() { return BlockIndex( GridPt(), -1); }

      /**
       * \brief The number of children that an octree block can have
       */
      static int numChildren() { return ChildIndexSet().size(); }

      /**
       * \brief The number of face neighbors that an octree block can have (ignoring boundaries)
       */
      static int numFaceNeighbors() { return FaceNeighborIndexSet().size(); }

  private:
      GridPt m_pt;
      int    m_lev;
  };


public:
  /**
   * \brief Default constructor.
   * Sets up an octree containing only the root block
   */
  OctreeBase()
    : m_leavesLevelMap(&m_levels)
  {
      BlockIndex rootBlock = root();
      m_leavesLevelMap[rootBlock.level()][rootBlock.pt()] = BlockDataType();
  }

  /**
   * \brief The resolution octree level for leaf blocks of the octree
   */
  int maxLeafLevel() const { return m_levels.size(); }

  /**
   * \brief The resolution octree level for internal blocks of the octree
   */
  int maxInternalLevel() const { return m_levels.size()-1; }
public:
   // \todo KW Convert these two functions to static class functions.
   //        This will require converting m_levels to a static set

  //@{

  /**
   * \brief Utility function to find the number of (possible) grid cells at a given level or resolution
   * \param [in] level The level or resolution.
   * \pre \f$ 0 \le lev < \f$ maxLeafLevel()
   * \todo Convert this to a static class function.
   */
  GridPt maxGridCellAtLevel(int level) const
  {
    return GridPt( maxCoordAtLevel(level) );
  }

  /**
   * \brief Finds the highest coordinate value at a given level or resolution
   * \param [in] level The level or resolution.
   * \pre \f$ 0 \le lev < \f$ maxLeafLevel()
   * \todo Convert this to a static class function.
   */
  CoordType maxCoordAtLevel(int level) const
  {
      return (1<< m_levels[level])-1;
  }

  /**
   * Auxiliary function to return the root of the octree
   * \note The root block has no parent.
   *       Its parent is an invalid BlockIndex.
   *       I.e. octree.parent( octree.root()).isValid() = false.
   * \todo Convert this to a static class function
   */
  BlockIndex root() const { return BlockIndex(); }

  // @}

public:
  // @{
  // KW: The following four functions are probably not necessary any more
  //     Since their functionality is in the BlockIndex inner class.


  /**
   * \brief Finds the grid index and level of the current octree block's parent.
   * \note The root level is 0 and its children are at level 1
   * \note The root node has no parent.  The returned level will be '-1'
   * \param [in] pt The grid index of the block whose parent we want to find.
   * \param [in] level The level of the block whose parent we want to find.
   * \return The parent of the provided octree leaf.
   */
  BlockIndex parent(const GridPt & pt, int level) const
  {
      return BlockIndex(pt, level).parent();
  }

  /**
   * \brief Finds the BlockIndex of the given block's parent.
   * \param [in] block The block whose parent we want to find
   * \return The BlockIndex of the parent of the provided octree leaf.
   */
  BlockIndex parent(const BlockIndex& block) const
  {
      return block.parent();
  }


  /**
   * \brief Finds the BlockIndex of the given block's child
   * \param [in] pt The grid index of the block whose child we want to find.
   * \param [in] level The level of the block whose child we want to find.
   * \param [in] childIndex The index of the child to find
   * \pre \f$ 0 \le childIndex < 2^{DIM} \f$
   * \return The BlockIndex of the child of the provided octree leaf.
   */
  BlockIndex child(const GridPt & pt, int level, int childIndex) const
  {
      return BlockIndex(pt,level).child(childIndex);
  }

  /**
   * \brief Finds the BlockIndex of the given block's child.
   * \param [in] block The block whose child we want to find
   * \param [in] childIndex The index of the child to find
   * \pre \f$ 0 \le childIndex < 2^{DIM} \f$
   * \return The BlockIndex of the child of the provided octree leaf.
   */
  BlockIndex child(const BlockIndex& block, int childIndex) const
  {
      return block.child(childIndex);
  }

  // @}


public:
  /**
   * \brief Determine whether the octree contains a leaf block associated with grid point pt at level lev
   * \param [in] pt The grid point to check
   * \param [in] level The level of the grid point
   * \returns true if the associated block is a leaf in the octree, false otherwise
   */
  bool isLeaf(const GridPt& pt, int lev) const
  {
      return blockStatus(pt,lev)== LeafBlock;
  }

  /**
   * \brief Determine whether the octree contains a leaf block associated with this BlockIndex
   * \param [in] block The BlockIndex of the tree to check
   * \returns true if the associated block is a leaf in the octree, false otherwise
   */
  bool isLeaf(const BlockIndex& block) const
  {
      return blockStatus(block)== LeafBlock;
  }


  /**
   * \brief Determine whether the octree contains an internal block associated with grid point pt at level lev
   * \param [in] pt The grid point to check
   * \param [in] level The level of the grid point
   * \returns true if the associated block is an internal block of the octree, false otherwise
   */
  bool isInternal(const GridPt& pt, int lev) const
  {
      return blockStatus(pt,lev)== InternalBlock;
  }

  /**
   * \brief Determine whether the octree contains an internal block associated with this BlockIndex
   * \param [in] block The BlockIndex of the tree to check
   * \returns true if the associated block is an internal block of the octree, false otherwise
   */
  bool isInternal(const BlockIndex& block) const
  {
      return blockStatus(block)== InternalBlock;
  }

  /**
   * \brief Determine whether the octree contains a block (internal or leaf) associated with grid point pt at level lev
   * \param [in] pt The grid point to check
   * \param [in] level The level of the grid point
   * \returns true if the associated block is in the octree, false otherwise
   */
  bool hasBlock(const GridPt& pt, int lev) const
  {
      const MapType& levelLeafMap = m_leavesLevelMap[ m_levels[lev] ];
      return (levelLeafMap.find(pt) != levelLeafMap.end());
  }


  /**
   * \brief Determine whether the octree contains a block (internal or leaf) associated with this BlockIndex
   * \param [in] block The BlockIndex of the tree to check
   * \returns true if the associated block is a block of the octree, false otherwise
   */
  bool hasBlock(const BlockIndex& block) const
  {
      return hasBlock(block.pt(), block.level());
  }

  /**
   * \brief Determine whether the octree block associated with grid point pt and level lev is a possible block in this octree
   * \note A block index is out of bounds if its level is not in the tree, or its grid point is out of the
   * range of possible grid points for its level
   */
  bool inBounds(const GridPt& pt, int lev) const
  {
      if( lev < 0 || lev > maxLeafLevel())
          return false;

      const CoordType maxVal = maxCoordAtLevel(lev);
      for(int i=0; i< DIM; ++i)
          if( pt[i] < 0 || pt[i] > maxVal)
              return false;

      return true;
  }


  /**
   * \brief Determine whether the octree block associated with BlockIndex is a possible block in this octree
   * \note A block index is out of bounds if its level is not in the tree, or its grid point is out of the
   * range of possible grid points for its level
   */
  bool inBounds(const BlockIndex& block) const
  {
      return inBounds(block.pt(), block.level());
  }

  /**
   * \brief Refines the given leaf block in the octree
   * Marks leafBlock as internal (non-leaf) and adds its children to the tree
   * \pre leafBlock is a valid leaf block in the octree.
   */
  void refineLeaf(const BlockIndex & leafBlock)
  {
    SLIC_ASSERT( isLeaf(leafBlock) );

    // Find the leaf node and set as internal
    MapType& currentNodeLevelMap = m_leavesLevelMap[ m_levels[leafBlock.level()] ];
    currentNodeLevelMap[ leafBlock.pt() ].setInternal();

    // Add its children to the tree
    MapType& childLevelMap = m_leavesLevelMap[ m_levels[leafBlock.childLevel()] ];
    typedef typename BlockIndex::ChildIndexSet ChildIndexSet;
    const int numChildren = ChildIndexSet().size();
    for(int childIdx=0; childIdx < numChildren; ++childIdx)
    {
        childLevelMap[ leafBlock.childPt(childIdx) ] = BlockDataType();
    }
  }

  /**
   * \brief Accessor to the data associated with block
   * \param block A block (internal or leaf) in the tree
   * \pre block is a leaf in the tree
   */
  BlockDataType& operator[](const BlockIndex& block)
  {
      SLIC_ASSERT_MSG(hasBlock(block), "Block " << block << " was not a block in the tree.");

      return m_leavesLevelMap[ m_levels[block.level()] ][ block.pt()];
  }

  /**
   * \brief Const accessor to the data associated with block
   * \param block A block (internal or leaf) in the tree
   * \pre block is a leaf in the tree
   */
  const BlockDataType& operator[](const BlockIndex& block) const
  {
      SLIC_ASSERT_MSG(hasBlock(block), "Block " << block << " was not a block in the tree.");

      // Note: Using find() method on hashmap since operator[] is non-const
      const MapType& levelLeafMap = m_leavesLevelMap[ m_levels[block.level()] ];
      LevelMapCIterator blockIt = levelLeafMap.find(block.pt());

      return blockIt->second;
  }

<<<<<<< HEAD
  /**
   * \brief Finds the finest octree leaf covering BlockIndex blk
   * \param blk A BlockIndex, not necessarily in the octree
   * \post The returned block, if valid, is blk or one of its ancestor blocks.
   * \return The blockIndex of the finest octree leaf covering blk, if it exists,
   *    BlockIndex::invalid_index otherwise (e.g. blk is out of bounds)
   */
  BlockIndex coveringLeafBlock(BlockIndex blk) const
  {
      // Check that point is in bounds
      if(!this->inBounds(blk))
          return BlockIndex::invalid_index();

      switch( blockStatus(blk) )
      {
      case LeafBlock:       // Already a leaf -- nothing to do
          break;
      case InternalBlock:   // An internal block -- no tree leaf can contain it
          blk = BlockIndex::invalid_index();
          break;
      case BlockNotInTree:  // Find its nearest ancestor in the tree (it will be a leaf)
          do {
              blk = blk.parent();
          } while( ! this-> hasBlock(blk));

          SLIC_ASSERT( this->isLeaf(blk));
          break;
      }

      return blk;
  }
=======
private:
  DISABLE_COPY_AND_ASSIGNMENT(OctreeBase);
>>>>>>> 25035d99

protected:
  /**
   * \brief Helper enumeration for status of a BlockIndex within an octree instance
   */
  enum TreeBlock { BlockNotInTree, InternalBlock, LeafBlock};


  /**
   * \brief Helper function to determine the status of a BlockIndex within an octree instance
   * \note This function is meant to help with implementing basic octree functionality
   *       and is not meant to be exposed in the public API
   * \param pt The grid point of the block index that we are testing
   * \param lev The level of the block index that we are testing
   */
  TreeBlock blockStatus(const GridPt & pt, int lev) const
  {
      const MapType& levelLeafMap = m_leavesLevelMap[ m_levels[lev] ];
      LevelMapCIterator blockIt = levelLeafMap.find(pt);

      if(blockIt == levelLeafMap.end())
          return BlockNotInTree;

      return (blockIt->second.isLeaf()) ? LeafBlock: InternalBlock;
  }

  /**
   * \brief Helper function to determine the status of a BlockIndex within an octree instance
   * \note This function is meant to help with implementing basic octree functionality
   *       and is not meant to be exposed in the public API
   * \param blk The block index we are testing
   */
  TreeBlock blockStatus(const BlockIndex& blk) const
  {
      return blockStatus(blk.pt(), blk.level());
  }


private:
  DISABLE_COPY_AND_ASSIGNMENT(OctreeBase)

protected:
  OctreeLevels            m_levels;
  LeafIndicesLevelMap     m_leavesLevelMap;
};


} // end namespace quest

#endif  // OCTREE_BASE_HXX_<|MERGE_RESOLUTION|>--- conflicted
+++ resolved
@@ -633,7 +633,6 @@
       return blockIt->second;
   }
 
-<<<<<<< HEAD
   /**
    * \brief Finds the finest octree leaf covering BlockIndex blk
    * \param blk A BlockIndex, not necessarily in the octree
@@ -665,10 +664,6 @@
 
       return blk;
   }
-=======
-private:
-  DISABLE_COPY_AND_ASSIGNMENT(OctreeBase);
->>>>>>> 25035d99
 
 protected:
   /**
@@ -708,7 +703,7 @@
 
 
 private:
-  DISABLE_COPY_AND_ASSIGNMENT(OctreeBase)
+  DISABLE_COPY_AND_ASSIGNMENT(OctreeBase);
 
 protected:
   OctreeLevels            m_levels;
