#-------------------------------------------------------------------------------
# Copyright (c) 2015, Lawrence Livermore National Security, LLC.
# Produced at the Lawrence Livermore National Laboratory.
#
# All rights reserved.
#
# This source code cannot be distributed without permission and further
# review from Lawrence Livermore National Laboratory.
#-------------------------------------------------------------------------------

set(quest_tests
    quest_inout_octree.cpp
    quest_morton.cpp
    quest_octree.cpp
    quest_signed_distance.cpp
    quest_spatial_octree.cpp
<<<<<<< HEAD
    quest_squared_distance.cpp
    quest_triangle.cpp
    quest_vector.cpp
    quest_virtual_grid.cpp
=======
>>>>>>> 9baf14fc
   )

set(quest_tests_depends
    quest
    slic
    fmt
    gtest
   )

if (BOOST_FOUND)
    list(APPEND quest_tests_depends boost)
endif()

foreach(test ${quest_tests})
    get_filename_component( test_name ${test} NAME_WE )
    blt_add_executable(
        NAME ${test_name}
        SOURCES ${test}
        OUTPUT_DIR ${TEST_OUTPUT_DIRECTORY}
        DEPENDS_ON ${quest_tests_depends}
    )
    blt_add_test(
        NAME ${test_name}
        COMMAND ${test_name}
    )
endforeach()


# Regression tests for quest signed distance and InOutOctree point containment queries
if (ENABLE_MPI AND ENABLE_SIDRE)

    blt_add_executable(
        NAME quest_regression
        SOURCES quest_regression.cpp
        OUTPUT_DIR ${TEST_OUTPUT_DIRECTORY}
        DEPENDS_ON ${quest_tests_depends} conduit sidre spio hdf5
    )
    set(quest_data_dir  ${CMAKE_CURRENT_SOURCE_DIR}/../data)

    # Note: The following are all valid regression tests.
    #       Most are commented out to avoid excessive test runtimes, especially in debug mode.
    set(quest_regression_datasets
        sphere
        #naca0012
        #plane_simp
        #plane_binary
    )
    set(quest_regression_resolutions
        16
        #32
    )

    # Add resolution tests for each dataset and resolution
    foreach(dataset ${quest_regression_datasets})
        foreach(res ${quest_regression_resolutions})
            blt_add_test(
                NAME quest_regression_${dataset}_${res}
                COMMAND quest_regression
                        --mesh ${quest_data_dir}/${dataset}.stl
                        --baseline ${quest_data_dir}/${dataset}_${res}_baseline.root
            )
        endforeach()
    endforeach()
endif()<|MERGE_RESOLUTION|>--- conflicted
+++ resolved
@@ -14,13 +14,7 @@
     quest_octree.cpp
     quest_signed_distance.cpp
     quest_spatial_octree.cpp
-<<<<<<< HEAD
-    quest_squared_distance.cpp
-    quest_triangle.cpp
-    quest_vector.cpp
     quest_virtual_grid.cpp
-=======
->>>>>>> 9baf14fc
    )
 
 set(quest_tests_depends
