/*
 *~~~~~~~~~~~~~~~~~~~~~~~~~~~~~~~~~~~~~~~~~~~~~~~~~~~~~~~~~~~~~~~~~~~~~~~~~~~
 * Copyright (c) 2017, Lawrence Livermore National Security, LLC.
 *
 * Produced at the Lawrence Livermore National Laboratory
 *
 * LLNL-CODE-741217
 *
 * All rights reserved.
 *
 * This file is part of Axom.
 *
 * For details about use and distribution, please read axom/LICENSE.
 *
 *~~~~~~~~~~~~~~~~~~~~~~~~~~~~~~~~~~~~~~~~~~~~~~~~~~~~~~~~~~~~~~~~~~~~~~~~~~~
 */

#include "axom/Types.hpp"                     // for uint32
#include "axom_utils/FileUtilities.hpp"       // for getDirName, makeDirsForPath
#include "axom_utils/Utilities.hpp"           // for abs, processAbort
#include "mint/FieldData.hpp"                 // for FieldData
#include "mint/FieldVariable.hpp"             // for FieldVariable
#include "mint/UniformMesh.hpp"               // for UniformMesh
#include "mint/vtk_utils.hpp"                 // for write_vtk
#include "slic/GenericOutputStream.hpp"       // for GenericOutputStream
#include "slic/slic.hpp"                      // for slic macros

#include <cmath>                              // for std::exp, std::ciel
#include <sstream>                            // for std::stringstream
#include <string>                             // for std::string

namespace axom
{
namespace mint
{

class Gaussian2D
{
public:
  /*!
   * \brief Creates a 2D Guassian with the given amplitude, mean, and covariance.
   * \param [in] amplitude the maximum amplitude of the gaussian \f$ a \f$.
   * \param [in] mean the mean of the gaussian. The format is
   *  \f$ \mu_x, \mu_y \f$.
   * \param [in] covar the covariance of the gaussian. The format is
   *  \f$ \text{var}(x), \text{var}(y), \text{var}(xy) \f$.
   */
  Gaussian2D( double amplitude, const double mean[2], const double covar[3] )
  {
    setMean( mean );
    setCovar( covar );
    setAmplitude( amplitude );
  }

  /*!
   * \brief Sets the mean.
   * \param [in] mean the mean of the gaussian. The format is
   *  \f$ \mu_x, \mu_y \f$.
   */
  void setMean( const double mean[2] )
  {
    m_mean[0] = mean[0];
    m_mean[1] = mean[1];
  }

  /*!
   * \brief Sets the covariance.
   * \param [in] covar the covariance of the gaussian. The format is
   *  \f$ \text{var}(x), \text{var}(y), \text{var}(xy) \f$.
   * \note The covariance matrix needs to be positive definite.
   * \pre \f$ \text{var}(x) > 0 \f$
   * \pre \f$ \text{var}(y) > 0 \f$
   * \pre \f$ \text{var}(xy)^2 < \text{var}(x) \text{var}(y) \f$
   */
  void setCovar( const double covar[3] )
  {
    double det = covar[0] * covar[1] - covar[2] * covar[2];
    if ( covar[0] <= 0 || covar[1] <= 0 || det == 0 )
    {
      SLIC_ERROR( "Invalid covariance: (" << covar[0] << ", " << covar[1] <<
                  ", " << covar[2] << ") must be positive definite." );
    }

    m_half_covar_inv[0] = covar[1] / det / 2.0;
    m_half_covar_inv[1] = covar[0] / det / 2.0;
    m_half_covar_inv[2] = -covar[2] / det / 2.0;
  }

  /*!
   * \brief Sets the amplitude.
   * \param [in] amplitude the maximum amplitude of the gaussian \f$ a \f$.
   */
  void setAmplitude( double amplitude )
  {
    m_amplitude = amplitude;
  }

  /*!
   * \brief Evaluate the gaussian at a point.
   * \param [in] r the position vector at which the gaussian is evaluated.
   * \return \f$ f\left(\vec{r}\right) = ae^{-\frac{1}{2} \left(\vec{r} -
      \vec{\mu}\right)^\top \boldsymbol{\Sigma}^{-1}\left(\vec{r} -
      \vec{\mu}\right)} \f$.
   */
  double evaluate( const double r[2] ) const
  {
    double dx = r[0] - m_mean[0];
    double dy = r[1] - m_mean[1];
    double temp = m_half_covar_inv[0] * dx * dx;
    temp += m_half_covar_inv[1] * dy * dy;
    temp += 2 * m_half_covar_inv[2] * dx * dy;
    return m_amplitude * std::exp( -temp );
  }

private:
  double m_mean[2];
  double m_half_covar_inv[3];
  double m_amplitude;
};

class HeatEquationSolver
{
public:

  /*!
   * \brief Sets up a heat equation solver on a uniform mesh.
   * \param [in] h the spacing of the uniform mesh.
   * \param [in] lower_bound the bottom left corner of the bounding box.
   * \param [in] upper_bound the upper right corner of the bounding box.
   * \note the equation we are solving is \f$ \frac{\partial U}{\partial t}
                                          = \alpha \nabla^2 U \f$.
   */
  HeatEquationSolver( double h, const double lower_bound[2],
                      const double upper_bound[2] ) :
    m_mesh( create_mesh( h, lower_bound, upper_bound) ),
    m_h(h)
  {}

  /*!
   * \brief Destroys the heat equation solver by deleting the mesh.
   */
  ~HeatEquationSolver()
  {
    delete m_mesh;
  }

  /*!
   * \brief Set the uniform mesh upon which to solve.
   * \param [in] h the spacing of the uniform mesh.
   * \param [in] lower_bound the bottom left corner of the bounding box.
   * \param [in] upper_bound the upper right corner of the bounding box.
   */
  void setMesh( const double h, const double lower_bound[2],
                const double upper_bound[2] )
  {
    delete m_mesh;
    m_mesh = create_mesh( h, lower_bound, upper_bound );
    m_h = h;
  }

  /*!
   * \brief Apply a two dimensional gaussian to the mesh as an initial condition.
   * \param [in] pulse the pulse to apply.
   */
  void initialize( const Gaussian2D& pulse )
  {
    double origin[3];
    m_mesh->getOrigin( origin );
    int size[3];
    m_mesh->getExtentSize( size );
    double * t = m_mesh->getNodeFieldData()->getField(0)->getDoublePtr();

    int idx = 0;
    double node_pos[2] = { origin[0], origin[1] };
    for ( int j = 0 ; j < size[1] ; ++j )
    {
      for ( int i = 0 ; i < size[0] ; ++i )
      {
        t[ idx++ ] = pulse.evaluate( node_pos );
        node_pos[0] += m_h;
      }
      node_pos[0] = origin[0];
      node_pos[1] += m_h;
    }
  }

  /*!
   * \brief Solve the heat equation on the uniform mesh.
   * \param [in] alpha the conductivity.
   * \param [in] dt the time step.
   * \param [in] dt the simulation time.
   * \param [in] period the number of cycles between dumps.
   * \param [in] path the base path of the dump files.
   */
  void solve( double alpha, double dt, double t_max, int period,
              const std::string& path )
  {
    typedef axom::common::uint32 uint32;

    const int num_nodes = m_mesh->getMeshNumberOfNodes();
    double * new_temp = new double[num_nodes];
    double * prev_temp =
      m_mesh->getNodeFieldData()->getField(0)->getDoublePtr();

    /* Copy the boundary conditions into new_temp since they won't be copied
       during the time step. */
    copy_boundary( prev_temp, new_temp );

    uint32 cur_dump = 0;
    double cur_time = 0.0;
    const uint32 num_cycles = std::ceil( t_max / dt );
    for (uint32 cycle = 0 ; cycle < num_cycles ; ++cycle )
    {
      if ( cycle == num_cycles - 1 )
      {
        SLIC_INFO( "Cycle: " << cycle << " Time: " << cur_time << "\n" );

      }
      else
      {
        SLIC_INFO( "Cycle: " << cycle << " Time: " << cur_time << "\r" );
      }
      slic::flushStreams();

      if ( cycle % period == 0 )
      {
        write_dump( path, cur_dump++ );
      }

      step( alpha, dt, prev_temp, new_temp );
      std::memcpy( prev_temp, new_temp, num_nodes * sizeof(double) );

      if ( cur_time + dt > t_max )
      {
        dt = t_max - cur_time;
      }
      cur_time += dt;
    }

    delete[] new_temp;
    write_dump( path, cur_dump );
    SLIC_INFO( "Finished\n" );
  }

private:
  /*!
   * \brief Copy the values on the boundary of the mesh.
   * \param [in] prev_temp the data to copy.
   * \param [in] new_temp the buffer to copy into.
   */
  void copy_boundary( const double * prev_temp, double * new_temp )
  {
    int size[3];
    m_mesh->getExtentSize( size );

    /* Copy the -y side, which is contiguous. */
    const int memcpy_size = size[0] * sizeof(double);
    std:: memcpy( new_temp, prev_temp, memcpy_size );

    /* Copy the +y side, which is contiguous. */
    const int offset = (size[1] - 1) * size[0];
    std:: memcpy( new_temp + offset, prev_temp + offset, memcpy_size );

    /* Copy the -x and +x sides which aren't contiguous. */
    for ( int idx = size[0] ; idx < offset ; idx += size[0] )
    {
      new_temp[ idx ] = prev_temp[ idx ];
      new_temp[ idx + size[0] - 1 ] = prev_temp[ idx + size[0] - 1 ];
    }
  }

  /*!
   * \brief Time step the system.
   * \param [in] alpha the conductivity.
   * \param [in] dt the time step to take.
   * \param [in] prev_temp the temperature at the beginning of the time step.
   * \param [out] new_temp the temperature at the end of the time step.
   * \note The timestepping algorithm is an explicit euler scheme with second
   *  order central difference in space. The update equation is \f$
      T_{i, j}^{n + 1} = \left( 1 - 4 \frac{\alpha \Delta t}{h^2} \right)
      T_{i, j}^n + \frac{\alpha \Delta t}{h^2}  \left( T_{i - 1, j}^n +
      T_{i + 1, j}^n + T_{i, j - 1}^n + T_{i, j + 1}^n \right) \f$.
   */
  void step( double alpha, double dt, const double * prev_temp,
             double * new_temp )
  {
    int size[3];
    m_mesh->getExtentSize( size );
    const double neighbors_scale = dt * alpha / ( m_h * m_h );
    const double self_scale = 1.0 - (4.0 * neighbors_scale);

    /* Since the boundary conditions are fixed we only need to iterate over
       the interior nodes. */
    const int jp = size[0];
    const int Nj = size[1] - 1;
    const int Ni = size[0] - 1;
    for ( int j = 1 ; j < Nj ; ++j )
    {
      const int j_offset = j * jp;
      for ( int i = 1 ; i < Ni ; ++i )
      {

        const int idx = i + j_offset;
        const int north = idx + jp;
        const int south = idx - jp;
        const int east = idx + 1;
        const int west = idx - 1;
        const double neighbors_contrib = prev_temp[ north ] +
                                         prev_temp[ east ] +
                                         prev_temp[ south ] + prev_temp[ west ];

        new_temp[ idx ] = neighbors_scale * neighbors_contrib;
        new_temp[ idx ] += self_scale * prev_temp[ idx ];
      } /* loop over i */
    } /* loop over j */
  }

  /*!
   * \brief Write out the mesh to a vtk file.
   * \param [in] path the base path of the file to write.
   * \param [in] cur_dump the number of previous dumps.
   */
  void write_dump( const std::string& path, int cur_dump )
  {
    std::stringstream cur_path;
    cur_path << path << "_" << cur_dump << ".vtk";
<<<<<<< HEAD
    if ( write_vtk( m_mesh, cur_path.str() ) != 0 ) {
      SLIC_WARNING( "Unable to write to file: " << cur_path.str() << std::endl );
=======
    if ( write_vtk( m_mesh, cur_path.str() ) != 0 )
    {
      SLIC_WARNING( "Unable to write to file: "
                    << cur_path.str() << std::endl );
>>>>>>> 671957dc
    }
  }

  /*!
   * \brief Set the uniform mesh upon which to solve.
   * \param [in] h the spacing of the uniform mesh.
   * \param [in] lower_bound the bottom left corner of the bounding box.
   * \param [in] upper_bound the upper right corner of the bounding box.
   * \return a pointer to the new uniform mesh.
   */
  static UniformMesh * create_mesh( const double h, const double lower_bound[2],
                                    const double upper_bound[2] )
  {
    int ext[4];
    for ( int i = 0 ; i < 2 ; ++i )
    {
      double len = axom::utilities::abs( upper_bound[ i ] - lower_bound[ i ] );
      ext[ 2 * i ] = 0;
      ext[ 2 * i + 1 ] = std::ceil( len / h );
    }

    UniformMesh * mesh = new UniformMesh( 2, ext, lower_bound, upper_bound );
    const int num_nodes = mesh->getMeshNumberOfNodes();

    FieldVariable< double > * t =
      new FieldVariable< double >("temperature", num_nodes);
    mesh->getNodeFieldData()->addField(t);

    return mesh;
  }

  UniformMesh * m_mesh;
  double m_h;
};

} /* end namespace mint */
} /* end namespace axom */

const std::string help_string =
  "\nUsage: ./mint_heat_equation_ex [options]\n"                                 \
  "-h, -help\n"                                                                  \
  "\tPrint out this message then exit.\n"                                        \
  "-p -path PATH\n"                                                              \
  "\tThe base bath of the dump files. The files will be written to\n"            \
  "path_#.vtk where # is the dump number.\n"                                     \
  "-s, -spacing FLOAT\n"                                                         \
  "\tSet the mesh spacing, must be greater than 0.\n."                           \
  "-b FLOAT FLOAT FLOAT FLOAT, -bounds FLOAT FLOAT FLOAT\n"                      \
  "\tSet the bounding box for the mesh. Format is x1 y1 x2 y2 where x1 < x2\n"   \
  "\tand y1 < y2.\n"                                                             \
  "-a FLOAT, -amplitude FLOAT\n"                                                 \
  "\tSet the amplitude of the gaussian pulse.\n"                                 \
  "-m FLOAT FLOAT, -mean FLOAT FLOAT\n"                                          \
  "\tSet the mean of the gaussian pulse. Format is x y.\n"                       \
  "-c FLOAT FLOAT FLOAT, -covariance FLOAT FLOAT FLOAT\n"                        \
  "\tSet the covariance of the gaussian. Format is var_x var_y var_xy.\n"        \
  "-alpha FLOAT\n"                                                               \
  "\tThe conductivity.\n"                                                        \
  "-dt FLOAT\n"                                                                  \
  "\tThe time step, must be greater than zero.\n"                                \
  "-t FLOAT\n"                                                                   \
  "\tThe time to run the simulation, must be greater than zero.\n"               \
  "-d INT, -dumpPeriod INT\n"                                                    \
  "\tThe number of cycles to wait between writing a dump file.\n";

/*!
 * \brief A structure that holds the command line arguments.
 */
typedef struct
{
  double h;
  double lower_bound[2];
  double upper_bound[2];
  double amplitude;
  double mean[2];
  double covar[3];
  double alpha;
  double dt;
  double t_max;
  int period;
  std::string path;
} Arguments;

/*!
 * \brief Parses and validates the command line arguments.
 * \param [out] args where the settings are stored.
 * \param [in] argc the number of arguments.
 * \param [in] argv the array of arguments.
 */
void parse_arguments( Arguments& args, int argc, const char * * argv )
{
  for ( int i = 1 ; i < argc ; ++i )
  {
    if ( std::strcmp( argv[ i ], "-h" ) == 0 ||
         std::strcmp( argv[ i ], "-help" ) == 0 )
    {
      SLIC_INFO( help_string );
      axom::utilities::processAbort();
    }
    else if ( std::strcmp( argv[ i ], "-p") == 0 ||
              std::strcmp( argv[ i ], "-path") == 0 )
    {
      SLIC_ERROR_IF( i >= argc - 1, "Not enough arguments." );
      args.path = argv[ i + 1];
      i++;
    }
    else if ( std::strcmp( argv[ i ], "-s" ) == 0 ||
              std::strcmp( argv[ i ], "-spacing" ) == 0 )
    {
      SLIC_ERROR_IF( i >= argc - 1, "Not enough arguments." );
      args.h = atof( argv[ i + 1 ] );
      i++;
    }
    else if ( std::strcmp( argv[ i ], "-b" ) == 0 ||
              std::strcmp( argv[ i ], "-bounds" ) == 0 )
    {
      SLIC_ERROR_IF( i >= argc - 4, "Not enough arguments." );
      args.lower_bound[0] = atof( argv[ i + 1 ] );
      args.lower_bound[1] = atof( argv[ i + 2 ] );
      args.upper_bound[0] = atof( argv[ i + 3 ] );
      args.upper_bound[1] = atof( argv[ i + 4 ] );
      i += 4;
    }
    else if ( std::strcmp( argv[ i ], "-a" ) == 0 ||
              std::strcmp( argv[ i ], "-amplitude" ) == 0 )
    {
      SLIC_ERROR_IF( i >= argc - 1, "Not enough arguments." );
      args.amplitude = atof( argv[ i + 1 ] );
      i++;
    }
    else if ( std::strcmp( argv[ i ], "-m" ) == 0 ||
              std::strcmp( argv[ i ], "-mean" ) == 0 )
    {
      SLIC_ERROR_IF( i >= argc - 2, "Not enough arguments." );
      args.mean[0] = atof( argv[ i + 1 ] );
      args.mean[1] = atof( argv[ i + 2 ] );
      i += 2;
    }
    else if ( std::strcmp( argv[ i ], "-c" ) == 0 ||
              std::strcmp( argv[ i ], "-covariance" ) == 0 )
    {
      SLIC_ERROR_IF( i >= argc - 3, "Not enough arguments." );
      args.covar[0] = atof( argv[ i + 1 ] );
      args.covar[1] = atof( argv[ i + 2 ] );
      args.covar[2] = atof( argv[ i + 3 ] );
      i += 3;
    }
    else if ( std::strcmp( argv[ i ], "-alpha" ) == 0 )
    {
      SLIC_ERROR_IF( i >= argc - 1, "Not enough arguments." );
      args.alpha = atof( argv[ i + 1 ] );
      i++;
    }
    else if ( std::strcmp( argv[ i ], "-dt" ) == 0 )
    {
      SLIC_ERROR_IF( i >= argc - 1, "Not enough arguments." );
      args.dt = atof( argv[ i + 1 ] );
      i++;
    }
    else if ( std::strcmp( argv[ i ], "-t" ) == 0 )
    {
      SLIC_ERROR_IF( i >= argc - 1, "Not enough arguments." );
      args.t_max = atof( argv[ i + 1 ] );
      i++;
    }
    else if ( std::strcmp( argv[ i ], "-d" ) == 0 ||
              std::strcmp( argv[ i ], "-dumpPeriod" ) == 0 )
    {
      SLIC_ERROR_IF( i >= argc - 1, "Not enough arguments." );
      args.period = atof( argv[ i + 1 ] );
      i++;
    }
    else
    {
      SLIC_ERROR( "Unrecognized argument." );
    }
  }

  /* Validate arguments. */
  if ( args.lower_bound[0] >= args.upper_bound[0] ||
       args.lower_bound[1] >= args.upper_bound[1] )
  {
    SLIC_ERROR( "Invalid bounding box: (" << args.lower_bound[0] << ", " <<
                args.lower_bound[1] << ") x (" << args.upper_bound[0] << ", " <<
                args.upper_bound[1] << ")" );
  }
  if ( args.covar[0] <= 0 || args.covar[1] <= 0 ||
       args.covar[2] * args.covar[2] >= args.covar[0] * args.covar[1] )
  {
    SLIC_ERROR( "Invalid covariance: (" << args.covar[0] << ", " <<
                args.covar[1] << ", " << args.covar[2] <<
                ") must be positive definite." );
  }

  SLIC_ERROR_IF(  args.h <= 0,      "Invalid spacing: " << args.h );
  SLIC_ERROR_IF(  args.dt <= 0,     "Invalid time step: " << args.dt );
  SLIC_ERROR_IF(  args.t_max <= 0,  "Invalid run time: " << args.t_max );
  SLIC_ERROR_IF(  args.period < 0,  "Invalid dump period: " << args.period );

  std::string dir;
  axom::utilities::filesystem::getDirName( dir, args.path );
  if ( axom::utilities::filesystem::makeDirsForPath(dir) != 0 )
  {
    SLIC_ERROR( "Could not make directories for Dump path: " << args.path );
  }

  double dt_max = args.h * args.h / ( 4 * args.alpha );
  if ( args.dt >= dt_max )
  {
    SLIC_WARNING( "The chosen time step " << args.dt << " is larger than " <<
                  dt_max << " this will lead to numerical instability.\n" );
  }

  SLIC_INFO(  "Mesh bounds: (" << args.lower_bound[0] << ", " <<
              args.lower_bound[1] << ") x (" << args.upper_bound[0] << ", " <<
              args.upper_bound[1] << ")\n" );
  SLIC_INFO(  "Mesh spacing: " << args.h << std::endl );
  SLIC_INFO(  "Gaussian amplitude: " << args.amplitude << std::endl );
  SLIC_INFO(  "Gaussian mean: (" << args.mean[0] << ", " << args.mean[1] <<
              ")\n" );
  SLIC_INFO(  "Gaussian covariance: (" << args.covar[0] << ", " <<
              args.covar[1] << ", " << args.covar[2] << ")\n" );
  SLIC_INFO(  "Conductivity: " << args.alpha << std::endl );
  SLIC_INFO(  "Time step: " << args.dt << std::endl );
  SLIC_INFO(  "Max stable time step: " << dt_max << std::endl );
  SLIC_INFO(  "CFL Number: " << args.dt / dt_max << std::endl );
  SLIC_INFO(  "Run time: " << args.t_max << std::endl );
  SLIC_INFO(  "Number of cycles: " << std::ceil( args.t_max / args.dt ) <<
              std::endl );
  SLIC_INFO(  "Dump period: " << args.period << std::endl );
  SLIC_INFO(  "Dump path: " + args.path << std::endl );
}

/*!
 * \brief Initializes SLIC.
 */
void init()
{
  axom::slic::initialize();
  axom::slic::setLoggingMsgLevel( axom::slic::message::Debug );

  std::string slicFormatStr = "[<LEVEL>] <MESSAGE>";
  axom::slic::GenericOutputStream * defaultStream =
    new axom::slic::GenericOutputStream( &std::cout );
  axom::slic::GenericOutputStream * compactStream =
    new axom::slic::GenericOutputStream( &std::cout, slicFormatStr );
  axom::slic::addStreamToMsgLevel(  defaultStream,
                                    axom::slic::message::Error );
  axom::slic::addStreamToMsgLevel(  compactStream,
                                    axom::slic::message::Warning );
  axom::slic::addStreamToMsgLevel(  compactStream, axom::slic::message::Info );
  axom::slic::addStreamToMsgLevel(  compactStream,
                                    axom::slic::message::Debug );
}

/*!
 * \brief Finalizes SLIC.
 */
void finalize()
{
  axom::slic::finalize();
}

int main( int argc, const char * * argv )
{
  init();

  /* Default settings */
  Arguments args;
  args.h = 0.25;
  args.lower_bound[0] = -10.0;
  args.lower_bound[1] = -10.0;
  args.upper_bound[0] = 10.0;
  args.upper_bound[1] = 10.0;
  args.amplitude = 1.0;
  args.mean[0] = 0.0;
  args.mean[1] = 0.0;
  args.covar[0] = 1.0;
  args.covar[1] = 1.0;
  args.covar[2] = 0.7;
  args.alpha = 1.0;
  args.dt = 0.01;
  args.t_max = 60.0;
  args.period = 60;
  args.path = "./results/dump";

  /* Read in settings from the command line. */
  parse_arguments( args, argc, argv );

  /* Solve. */
  axom::mint::HeatEquationSolver solver( args.h, args.lower_bound,
                                         args.upper_bound );
  axom::mint::Gaussian2D pulse( args.amplitude, args.mean, args.covar );
  SLIC_INFO( "Initializing\n" );
  solver.initialize( pulse );
  SLIC_INFO( "Solving\n" );
  solver.solve( args.alpha, args.dt, args.t_max, args.period, args.path );

  finalize();
  return 0;
}<|MERGE_RESOLUTION|>--- conflicted
+++ resolved
@@ -324,15 +324,10 @@
   {
     std::stringstream cur_path;
     cur_path << path << "_" << cur_dump << ".vtk";
-<<<<<<< HEAD
-    if ( write_vtk( m_mesh, cur_path.str() ) != 0 ) {
-      SLIC_WARNING( "Unable to write to file: " << cur_path.str() << std::endl );
-=======
     if ( write_vtk( m_mesh, cur_path.str() ) != 0 )
     {
       SLIC_WARNING( "Unable to write to file: "
                     << cur_path.str() << std::endl );
->>>>>>> 671957dc
     }
   }
 
