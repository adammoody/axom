--- conflicted
+++ resolved
@@ -2,18 +2,6 @@
 Core concepts
 ******************************************************
 
-<<<<<<< HEAD
-Sidre provides four main classes: Datastore, Buffer, Group, and View.  In
-combination, these classes implement a data store with a tree structure:
-
-* DataStore acts as an overall container,
-* Buffer holds the data,
-* Group provides the hierarchical tree structure and I/O operations,
-* View gives access to the data in the Buffers.  
-
-Sidre also provides the Attribute class, allowing a program to attach metadata 
-to View objects.
-=======
 Sidre provides five main classes: Datastore, Buffer, Group, View, and Attribute.  In
 combination, these classes implement a data store with a tree structure:
 
@@ -22,22 +10,15 @@
 * Group defines parent-child relationships in a hierarchical tree data structure provides serial I/O operations.
 * View provides a description of data and gives access to it.
 * Attribute allows a program to attach metadata to View objects.
->>>>>>> ca3c21d9
 
 Datastore
 ---------
 
 The Datastore class provides a container for all Sidre data.  Each Datastore
-<<<<<<< HEAD
-contains a root Group, which provides access to the Group and View objects of
-the Datastore.  Datastores allow allocation, querying, iteration over, and
-disposal of Buffers.  A Datastore also allows management of a list of Attributes
-=======
 contains one root Group, which provides access to the hierarchy of Group and View objects in
 the Datastore.  A Datastore supports creation and destruction of Buffers and access
 to individual Buffers via buffer IDs.
 A Datastore also allows management of a list of Attributes
->>>>>>> ca3c21d9
 that can be set on any of its Views.
 
 Buffer
@@ -45,39 +26,23 @@
 
 The Buffer class holds a linear data array of a specified length and type.
 Buffers are allocated and managed through the containing Datastore class.  The
-<<<<<<< HEAD
-data stored in a Buffer is accessed through a View object.
-=======
 data stored in a Buffer is accessed through a View object or through the Buffer directly.
->>>>>>> ca3c21d9
 
 Group
 ------
 
 The Group class provides a tree structure.  Each Group has a name, a parent Group
-<<<<<<< HEAD
-(except for the root), zero or more child Groups, and zero or more child Views.
-
-Through a parent Group, child Groups and Views can be created, retrieved by name
-=======
 (except for the root), zero or more child Groups, and zero or more Views.
 
 Through a parent Group, Views and child Groups can be created, retrieved by name
->>>>>>> ca3c21d9
 or path, or iterated over.  A program can also query a parent Group about how many
 child Groups and Views it has or the presence of a Group or View by
 name.  Unlike many filesystems, the path may not contain the "parent" entry
 (such as ".." on Unix filesystems).
 
-<<<<<<< HEAD
-Methods on the Group class (:ref:`discussed here <sidre-serial-io>`) use
-`Conduit <https://github.com/LLNL/conduit>`_ to
-write the data (sub)tree rooted in a Group to a file,
-=======
 Methods on the Group class use
 `Conduit <https://github.com/LLNL/conduit>`_ to
 :ref:`write the data (sub)tree <sidre-serial-io>` rooted in a Group to a file,
->>>>>>> ca3c21d9
 `HDF5 <https://www.hdfgroup.org/HDF5/>`_ handle, or other
 Conduit protocol, or to an in-memory Conduit data structure.  The program may
 provide an Attribute to the method call, so only Views with that Attribute
@@ -87,16 +52,6 @@
 View
 ------
 
-<<<<<<< HEAD
-The View class provides access to data.  A View has a parent Group, a name, a
-data type, a length, an offset, and a stride; this information is available to
-programs that use Sidre.  A program can obtain a pointer from the View and use
-the pointer to retrieve and store data.  A View can refer to a Buffer or to an
-external pointer.  If a code uses an external pointer, the View can store data 
-type, length, offset, and stride supplied by the code for later use.  A View may 
-also refer to an opaque data pointer, recording no information beyond the bare
-pointer.
-=======
 The View class provides applications with access to data pointers.  A View is
 owned by one Group and has a name and a pointer to data.  A View interprets the
 data with a data type, length (number of elements), offset, and stride; this
@@ -107,7 +62,6 @@
 recording no information beyond the bare pointer.
 
 A View may also hold scalar data in the form of a string or number.
->>>>>>> ca3c21d9
 
 Attribute
 ---------
@@ -124,11 +78,3 @@
 program provides an Attribute pointer to :code:`Group::save()` (discussed in the next
 section), only Views with that Attribute explicitly set will be saved.  Further
 extensions to Sidre that use Attributes and their values are planned.
-<<<<<<< HEAD
-
-.. Is this brief note about AttrValues needed?
-
-The AttrValues class exists in Sidre as a helper to connect Attributes with
-Views and provides no external functionality.
-=======
->>>>>>> ca3c21d9
