--- conflicted
+++ resolved
@@ -72,43 +72,17 @@
 // Assume all are int[len]
 //
 // Since this function is called in several places, any test failure
-<<<<<<< HEAD
-// will be ambiguous.  It should probably be a bool function to allow
-// the caller to also report the error to identify the specific call
-// that failed.
-//
-static void checkViewValues(DataView * view,
-=======
 // will be ambiguous. To use, wrap in the EXPECT_TRUE macro.
 //    EXPECT_TRUE(checkViewValues(dv, EMPTY, false, false, false, 0));
 // Any failures will have two reports, one from this routine and one
 // from the call site.
 //
 static bool checkViewValues(DataView * view,
->>>>>>> a46f4c50
                             State state,
                             bool isDescribed, bool isAllocated,
                             bool isApplied,
                             SidreLength len)
 {
-<<<<<<< HEAD
-  SidreLength dims[2];
-
-  EXPECT_EQ(getState(view), state);
-
-  EXPECT_EQ(view->isDescribed(), isDescribed);
-  EXPECT_EQ(view->isAllocated(), isAllocated);
-  EXPECT_EQ(view->isApplied(), isApplied);
-
-  EXPECT_EQ(view->getNumElements(), len);
-  if (isDescribed)
-  {
-    EXPECT_EQ(view->getTypeID(), INT_ID);
-    EXPECT_EQ(view->getNumDimensions(), 1);
-    EXPECT_TRUE(view->getShape(1, dims) == 1 && dims[0] == len);
-    EXPECT_EQ(view->getTotalBytes(),
-              static_cast<SidreLength>( sizeof(int) * len) );
-=======
   bool rv = true;
   SidreLength dims[2];
 
@@ -163,7 +137,6 @@
                 static_cast<SidreLength>( sizeof(int) * len) );
       rv = false;
     }
->>>>>>> a46f4c50
   }
 #if 0
   else
@@ -173,14 +146,9 @@
   }
 #endif
 
-<<<<<<< HEAD
-  if (isApplied)
-  {
-=======
   if (view->isApplied())
   {
     // Fill with data to help the print function
->>>>>>> a46f4c50
     int * data_ptr = view->getData();
 
     for(int i=0 ; i<len ; i++)
@@ -190,11 +158,8 @@
   }
 
   //  view->print();
-<<<<<<< HEAD
-=======
 
   return rv;
->>>>>>> a46f4c50
 }
 
 #if 0
@@ -331,19 +296,6 @@
 
   //----------  EMPTY(F,F,F)
   dv = root->createView("e1");
-<<<<<<< HEAD
-  checkViewValues(dv, EMPTY, false, false, false, 0);
-
-  dv->deallocate();
-  checkViewValues(dv, EMPTY, false, false, false, 0);
-
-  //----------  EMPTY(T,F,F)
-  dv = root->createView("e2", INT_ID, BLEN);
-  checkViewValues(dv, EMPTY, true, false, false, BLEN);
-
-  dv->deallocate();
-  checkViewValues(dv, EMPTY, true, false, false, BLEN);
-=======
   EXPECT_TRUE(checkViewValues(dv, EMPTY, false, false, false, 0));
 
   dv->deallocate();
@@ -355,38 +307,11 @@
 
   dv->deallocate();
   EXPECT_TRUE(checkViewValues(dv, EMPTY, true, false, false, BLEN));
->>>>>>> a46f4c50
 
   //----------  BUFFER(F,F,F)
   dv = root->createView("b1");
   dbuff = ds->createBuffer();
   dv->attachBuffer(dbuff);
-<<<<<<< HEAD
-  checkViewValues(dv, BUFFER, false, false, false, 0);
-
-  dv->deallocate();
-  checkViewValues(dv, BUFFER, false, false, false, 0);
-  EXPECT_FALSE(dv->getBuffer()->isAllocated());
-
-  //---------- BUFFER(T,F,F)
-  dv = root->createView("b2");
-  dbuff = ds->createBuffer()->describe(INT_ID, BLEN);
-  dv->attachBuffer(dbuff);
-  checkViewValues(dv, BUFFER, true, false, false, BLEN);
-
-  dv->deallocate();
-  checkViewValues(dv, BUFFER, true, false, false, BLEN);
-  EXPECT_FALSE(dv->getBuffer()->isAllocated());
-
-  //---------- BUFFER(T,T,T)
-  dv = root->createView("b3");
-  dbuff = ds->createBuffer()->allocate(INT_ID, BLEN);
-  dv->attachBuffer(dbuff);
-  checkViewValues(dv, BUFFER, true, true, true, BLEN);
-
-  dv->deallocate();
-  checkViewValues(dv, BUFFER, true, false, false, BLEN);
-=======
   EXPECT_TRUE(checkViewValues(dv, BUFFER, false, false, false, 0));
 
   dv->deallocate();
@@ -411,7 +336,6 @@
 
   dv->deallocate();
   EXPECT_TRUE(checkViewValues(dv, BUFFER, true, false, false, BLEN));
->>>>>>> a46f4c50
   EXPECT_FALSE(dv->getBuffer()->isAllocated());
 
   delete ds;
@@ -429,34 +353,19 @@
 
   // Allocate zero items
   dv = root->createView("z0");
-<<<<<<< HEAD
-  checkViewValues(dv, EMPTY, false, false, false, 0);
-  dv->allocate(INT_ID, 0);
-  checkViewValues(dv, BUFFER, true, false, false, 0);
-=======
   EXPECT_TRUE(checkViewValues(dv, EMPTY, false, false, false, 0));
   dv->allocate(INT_ID, 0);
   EXPECT_TRUE(checkViewValues(dv, BUFFER, true, false, false, 0));
->>>>>>> a46f4c50
   EXPECT_FALSE(dv->getBuffer()->isAllocated());
 
   // Reallocate zero items
   dv = root->createView("z1");
-<<<<<<< HEAD
-  checkViewValues(dv, EMPTY, false, false, false, 0);
-  dv->allocate(INT_ID, BLEN);
-  checkViewValues(dv, BUFFER, true, true, true, BLEN);
-  EXPECT_TRUE(dv->getBuffer()->isAllocated());
-  dv->reallocate(0);
-  checkViewValues(dv, BUFFER, true, false, false, 0);
-=======
   EXPECT_TRUE(checkViewValues(dv, EMPTY, false, false, false, 0));
   dv->allocate(INT_ID, BLEN);
   EXPECT_TRUE(checkViewValues(dv, BUFFER, true, true, true, BLEN));
   EXPECT_TRUE(dv->getBuffer()->isAllocated());
   dv->reallocate(0);
   EXPECT_TRUE(checkViewValues(dv, BUFFER, true, false, false, 0));
->>>>>>> a46f4c50
   EXPECT_FALSE(dv->getBuffer()->isAllocated());
 
   delete ds;
@@ -466,7 +375,6 @@
 
 // Test allocate, reallocate, and deallocate when there are multiple views
 // attached to a buffer.  All operations should be no-ops.
-<<<<<<< HEAD
 
 TEST(sidre_view,alloc_and_dealloc_multiview)
 {
@@ -484,13 +392,13 @@
   baddr = dbuff->getVoidPtr();
 
   dv1 = root->createView("dv1alloc", dbuff);
-  checkViewValues(dv1, BUFFER, true, false, false, BLEN);
+  EXPECT_TRUE(checkViewValues(dv1, BUFFER, false, false, false, 0));
   dv2 = root->createView("dv2alloc", dbuff);
-  checkViewValues(dv2, BUFFER, true, false, false, BLEN);
+  EXPECT_TRUE(checkViewValues(dv2, BUFFER, false, false, false, 0));
   EXPECT_EQ(dbuff->getNumViews(), 2);
 
   dv1->allocate(INT_ID, BLEN+10);
-  checkViewValues(dv2, BUFFER, true, false, false, BLEN);
+  EXPECT_TRUE(checkViewValues(dv2, BUFFER, false, false, false, 0));
 
   // buffer is unchanged
   EXPECT_FALSE(dbuff->isAllocated());
@@ -504,52 +412,6 @@
   baddr = dbuff->getVoidPtr();
 
   dv1 = root->createView("dv1realloc", dbuff);
-  checkViewValues(dv1, BUFFER, true, true, true, BLEN);
-  dv2 = root->createView("dv2realloc", dbuff);
-  checkViewValues(dv1, BUFFER, true, true, true, BLEN);
-  EXPECT_EQ(dbuff->getNumViews(), 2);
-
-  dv1->reallocate(BLEN+10);
-  checkViewValues(dv2, BUFFER, true, true, true, BLEN);
-
-=======
-
-TEST(sidre_view,alloc_and_dealloc_multiview)
-{
-  DataStore * ds = new DataStore();
-  DataGroup * root = ds->getRoot();
-
-  DataBuffer * dbuff;
-  DataView * dv1, * dv2;
-  void * baddr;
-
-  //---------- allocate
-  dbuff = ds->createBuffer()->describe(INT_ID, BLEN);
-  EXPECT_FALSE(dbuff->isAllocated());
-  EXPECT_EQ(dbuff->getNumElements(), BLEN);
-  baddr = dbuff->getVoidPtr();
-
-  dv1 = root->createView("dv1alloc", dbuff);
-  EXPECT_TRUE(checkViewValues(dv1, BUFFER, false, false, false, 0));
-  dv2 = root->createView("dv2alloc", dbuff);
-  EXPECT_TRUE(checkViewValues(dv2, BUFFER, false, false, false, 0));
-  EXPECT_EQ(dbuff->getNumViews(), 2);
-
-  dv1->allocate(INT_ID, BLEN+10);
-  EXPECT_TRUE(checkViewValues(dv2, BUFFER, false, false, false, 0));
-
-  // buffer is unchanged
-  EXPECT_FALSE(dbuff->isAllocated());
-  EXPECT_EQ(dbuff->getNumElements(), BLEN);
-  EXPECT_EQ(dbuff->getVoidPtr(), baddr);
-
-  //---------- reallocate
-  dbuff = ds->createBuffer()->allocate(INT_ID, BLEN);
-  EXPECT_TRUE(dbuff->isAllocated());
-  EXPECT_EQ(dbuff->getNumElements(), BLEN);
-  baddr = dbuff->getVoidPtr();
-
-  dv1 = root->createView("dv1realloc", dbuff);
   EXPECT_TRUE(checkViewValues(dv1, BUFFER, false, false, false, 0));
   dv2 = root->createView("dv2realloc", dbuff);
   EXPECT_TRUE(checkViewValues(dv1, BUFFER, false, false, false, 0));
@@ -558,7 +420,6 @@
   dv1->reallocate(BLEN+10);
   EXPECT_TRUE(checkViewValues(dv2, BUFFER, false, false, false, 0));
 
->>>>>>> a46f4c50
   // buffer is unchanged
   EXPECT_TRUE(dbuff->isAllocated());
   EXPECT_EQ(dbuff->getNumElements(), BLEN);
@@ -571,15 +432,6 @@
   baddr = dbuff->getVoidPtr();
 
   dv1 = root->createView("dv1dealloc", dbuff);
-<<<<<<< HEAD
-  checkViewValues(dv1, BUFFER, true, true, true, BLEN);
-  dv2 = root->createView("dv2dealloc", dbuff);
-  checkViewValues(dv1, BUFFER, true, true, true, BLEN);
-  EXPECT_EQ(dbuff->getNumViews(), 2);
-
-  dv1->deallocate();
-  checkViewValues(dv2, BUFFER, true, true, true, BLEN);
-=======
   EXPECT_TRUE(checkViewValues(dv1, BUFFER, false, false, false, 0));
   dv2 = root->createView("dv2dealloc", dbuff);
   EXPECT_TRUE(checkViewValues(dv1, BUFFER, false, false, false, 0));
@@ -587,7 +439,6 @@
 
   dv1->deallocate();
   EXPECT_TRUE(checkViewValues(dv2, BUFFER, false, false, false, 0));
->>>>>>> a46f4c50
 
   // buffer is unchanged
   EXPECT_TRUE(dbuff->isAllocated());
@@ -605,49 +456,6 @@
   DataGroup * root = ds->getRoot();
   DataView * dv;
   long shape[] = { BLEN };
-<<<<<<< HEAD
-
-  dv = root->createView("u0");
-  checkViewValues(dv, EMPTY, false, false, false, 0);
-  dv->allocate(INT_ID, BLEN);
-  checkViewValues(dv, BUFFER, true, true, true, BLEN);
-#if 0
-  dv = root->createView("u1");
-  checkViewValues(dv, EMPTY, false, false, false, 0);
-  dv->allocate(INT_ID, 1, shape);  // XXX - missing overload
-  checkViewValues(dv, BUFFEER, true, true, true, BLEN);
-#endif
-  dv = root->createView("u2");
-  checkViewValues(dv, EMPTY, false, false, false, 0);
-  dv->allocate(DataType::c_int(BLEN));
-  checkViewValues(dv, BUFFER, true, true, true, BLEN);
-
-
-  dv = root->createView("v0", INT_ID, 10);
-  checkViewValues(dv, EMPTY, true, false, false, BLEN);
-  dv->allocate();
-  checkViewValues(dv, BUFFER, true, true, true, BLEN);
-
-  dv = root->createView("v1", INT_ID, 1, shape);
-  checkViewValues(dv, EMPTY, true, false, false, BLEN);
-  dv->allocate();
-  checkViewValues(dv, BUFFER, true, true, true, BLEN);
-
-  dv = root->createView("v2", DataType::c_int(BLEN));
-  checkViewValues(dv, EMPTY, true, false, false, BLEN);
-  dv->allocate();
-  checkViewValues(dv, BUFFER, true, true, true, BLEN);
-
-
-  dv = root->createViewAndAllocate("a0", INT_ID, BLEN);
-  checkViewValues(dv, BUFFER, true, true, true, BLEN);
-
-  dv = root->createViewAndAllocate("a1", INT_ID, 1, shape);
-  checkViewValues(dv, BUFFER, true, true, true, BLEN);
-
-  dv = root->createViewAndAllocate("a2", DataType::c_int(BLEN));
-  checkViewValues(dv, BUFFER, true, true, true, BLEN);
-=======
 
   dv = root->createView("u0");
   EXPECT_TRUE(checkViewValues(dv, EMPTY, false, false, false, 0));
@@ -689,7 +497,6 @@
 
   dv = root->createViewAndAllocate("a2", DataType::c_int(BLEN));
   EXPECT_TRUE(checkViewValues(dv, BUFFER, true, true, true, BLEN));
->>>>>>> a46f4c50
 
   delete ds;
 }
@@ -720,109 +527,6 @@
   //---------- 1
   // Attach undescribed buffer to undescribed view
   dv = root->createView("u1");
-<<<<<<< HEAD
-  checkViewValues(dv, EMPTY, false, false, false, 0);
-
-  // no-op, attach NULL buffer to EMPTY view
-  dv->attachBuffer(NULL);
-  checkViewValues(dv, EMPTY, false, false, false, 0);
-
-  dbuff = ds->createBuffer();
-  dv->attachBuffer(dbuff);
-  checkViewValues(dv, BUFFER, false, false, false, 0);
-  EXPECT_EQ(dv->getBuffer(), dbuff);  // sanity check
-
-  dv->allocate();  // no-op, no description
-  checkViewValues(dv, BUFFER, false, false, false, 0);
-
-  dv->allocate(INT_ID, 10);
-  checkViewValues(dv, BUFFER, true, true, true, BLEN);
-
-  dv->reallocate(BLEN+5);
-  checkViewValues(dv, BUFFER, true, true, true, BLEN+5);
-
-  // After deallocate, description is intact.
-  dv->deallocate();
-  checkViewValues(dv, BUFFER, true, false, false, BLEN+5);
-
-  //---------- 2
-  // Attach described buffer to undescribed view
-  dv = root->createView("u2");
-  checkViewValues(dv, EMPTY, false, false, false, 0);
-
-  dbuff = ds->createBuffer()->describe(INT_ID, BLEN);
-  dv->attachBuffer(dbuff);
-  checkViewValues(dv, BUFFER, true, false, false, BLEN);
-
-  //---------- 3
-  // Attach allocated buffer to undescribed view
-  dv = root->createView("u3");
-  checkViewValues(dv, EMPTY, false, false, false, 0);
-
-  dbuff = ds->createBuffer()->allocate(INT_ID, BLEN);
-  dv->attachBuffer(dbuff);
-  checkViewValues(dv, BUFFER, true, true, true, BLEN);
-  EXPECT_EQ(dbuff->getNumViews(), 1);
-
-  // no-op, attaching a buffer to a view which already has a buffer
-  otherbuffer = ds->createBuffer();
-  dv->attachBuffer(otherbuffer);
-  EXPECT_EQ(dv->getBuffer(), dbuff); // same buffer as before
-  EXPECT_EQ(otherbuffer->getNumViews(), 0);
-
-  // Removes buffer
-  dv->attachBuffer(NULL);
-  checkViewValues(dv, EMPTY, true, false, false, BLEN);
-  EXPECT_EQ(dbuff->getNumViews(), 0);
-  // XXX - should this be false?  It has no views.
-  //       Use dv->detachBuffer if user want to keep buffer around.
-  EXPECT_TRUE(dbuff->isAllocated());
-
-  //---------- 4
-  // Attach undescribed buffer to described view
-  dv = root->createView("u4", INT_ID, BLEN);
-  checkViewValues(dv, EMPTY, true, false, false, BLEN);
-
-  dbuff = ds->createBuffer();
-  dv->attachBuffer(dbuff);
-  checkViewValues(dv, BUFFER, true, false, false, BLEN);
-
-  //---------- 5
-  // Attach described buffer to described view
-  dv = root->createView("u5", INT_ID, BLEN);
-  checkViewValues(dv, EMPTY, true, false, false, BLEN);
-
-  dbuff = ds->createBuffer()->describe(INT_ID, BLEN);
-  dv->attachBuffer(dbuff);
-  checkViewValues(dv, BUFFER, true, false, false, BLEN);
-
-  //---------- 6
-  // Attach allocated buffer to described view
-  dv = root->createView("u6", INT_ID, BLEN);
-  checkViewValues(dv, EMPTY, true, false, false, BLEN);
-
-  dbuff = ds->createBuffer()->allocate(INT_ID, BLEN);
-  dv->attachBuffer(dbuff);
-  checkViewValues(dv, BUFFER, true, true, true, BLEN);
-
-  // Deallocate the buffer which will update the view.
-  dbuff->deallocate();
-  checkViewValues(dv, BUFFER, true, false, false, BLEN);
-
-  // Allocate the buffer via the view.
-  dv->allocate();
-  checkViewValues(dv, BUFFER, true, true, true, BLEN);
-  EXPECT_TRUE(dbuff->isAllocated());
-
-  //---------- 7
-  // Attach incompatable described buffer to described view
-  dv = root->createView("u7", INT_ID, BLEN+5);
-  checkViewValues(dv, EMPTY, true, false, false, BLEN+5);
-
-  dbuff = ds->createBuffer()->describe(INT_ID, BLEN);
-  dv->attachBuffer(dbuff);
-  checkViewValues(dv, BUFFER, true, false, false, BLEN+5);
-=======
   EXPECT_TRUE(checkViewValues(dv, EMPTY, false, false, false, 0));
 
   // no-op, attach NULL buffer to EMPTY view
@@ -924,24 +628,15 @@
   dbuff = ds->createBuffer()->describe(INT_ID, BLEN);
   dv->attachBuffer(dbuff);
   EXPECT_TRUE(checkViewValues(dv, BUFFER, true, false, false, BLEN+5));
->>>>>>> a46f4c50
 
   //---------- 8
   // Attach incompatable allocated buffer to described view
   dv = root->createView("u8", INT_ID, BLEN+5);
-<<<<<<< HEAD
-  checkViewValues(dv, EMPTY, true, false, false, BLEN+5);
-
-  dbuff = ds->createBuffer()->allocate(INT_ID, BLEN);
-  dv->attachBuffer(dbuff);
-  checkViewValues(dv, BUFFER, true, true, false, BLEN+5);  // XXX - how is isAllocated useful
-=======
   EXPECT_TRUE(checkViewValues(dv, EMPTY, true, false, false, BLEN+5));
 
   dbuff = ds->createBuffer()->allocate(INT_ID, BLEN);
   dv->attachBuffer(dbuff);
   EXPECT_TRUE(checkViewValues(dv, BUFFER, true, true, false, BLEN+5));  // XXX - how is isAllocated useful
->>>>>>> a46f4c50
 
   delete ds;
 }
