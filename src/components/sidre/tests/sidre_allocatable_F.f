!
! Copyright (c) 2017-2018, Lawrence Livermore National Security, LLC.
! 
! Produced at the Lawrence Livermore National Laboratory
! 
! LLNL-CODE-741217
! 
! All rights reserved.
!
! This file is part of Axom.
! 
! For details about use and distribution, please read axom/LICENSE.
!

!
! Test allocatable arrays as meta-buffers
!

module sidre_allocatable_test
  use iso_c_binding
  use fruit
  use axom_sidre
  implicit none

contains

! Allocate array via Fortran
! Register with datastore then 
! Query metadata using datastore API.
!----------------------------------------------------------------------

<<<<<<< HEAD
  subroutine external_empty_int
    integer, allocatable :: iarray(:)
    integer, pointer :: ipointer(:)

    type(SidreDataStore) ds
    type(SidreGroup) root
    type(SidreView)  view
    integer type
    integer num_elements
    integer i
    integer rank
    integer(SIDRE_LENGTH) extents(7)

    call set_case_name("external_empty_int")

    ! Note: This allocate/deallocate prevents a "view is empty" failure on xlf
    allocate(iarray(0))
    deallocate(iarray)

    ds = datastore_new()
    root = ds%get_root()

    call assert_false(allocated(iarray), "iarray is not allocated")

    view = root%create_array_view("iarray", iarray)

    call assert_true(view%is_empty(), "view is empty")

    type = view%get_type_id()
    call assert_equals(type, SIDRE_INT_ID, "check type")

    num_elements = view%get_num_elements()
    call assert_equals(num_elements, 0, "check size")

    rank = view%get_num_dimensions()
    call assert_equals(rank, 1, "check dimensions")

    rank = view%get_shape(7, extents)
    call assert_equals(rank, 1, "check rank")
    call assert_true(extents(1) == 0, "check extents")

    ! get array via a pointer
    call view%get_data(ipointer)
    call assert_false(associated(ipointer), "check association")

    call ds%delete()

  end subroutine external_empty_int

!----------------------------------------------------------------------

=======
>>>>>>> d5e0c7b2
  subroutine external_allocatable_int
    integer, allocatable :: iarray(:)
    integer, pointer :: ipointer(:)

    type(SidreDataStore) ds
    type(SidreGroup) root
    type(SidreView)  view
    integer type
    integer num_elements
    integer i
    integer rank
    integer(SIDRE_LENGTH) extents(7)

    call set_case_name("external_allocatable_int")

    ds = datastore_new()
    root = ds%get_root()

    allocate(iarray(10))

    do i=1,10
       iarray(i) = i
    enddo

    view = root%create_array_view("iarray", iarray)

    call assert_true(view%is_external())

    type = view%get_type_id()
    call assert_equals(type, SIDRE_INT_ID)

    num_elements = view%get_num_elements()
    call assert_equals(num_elements, size(iarray))

    rank = view%get_num_dimensions()
    call assert_equals(rank, 1)

    rank = view%get_shape(7, extents)
    call assert_equals(rank, 1)
    call assert_true(extents(1) == size(iarray, 1))

    ! get array via a pointer
    call view%get_data(ipointer)
    call assert_true(all(iarray.eq.ipointer))

    call ds%delete()

    deallocate(iarray)

  end subroutine external_allocatable_int

!----------------------------------------------------------------------

  subroutine external_allocatable_int_3d
    integer, allocatable :: iarray(:,:,:)
    integer, pointer :: ipointer(:,:,:)

    type(SidreDataStore) ds
    type(SidreGroup) root
    type(SidreView)  view
    integer type
    integer num_elements
    integer i, j, k
    integer rank
    integer(SIDRE_LENGTH) extents(7)

    call set_case_name("external_allocatable_int_3d")

    ds = datastore_new()
    root = ds%get_root()

    allocate(iarray(2,3,4))

    do i=1,2
       do j=1,3
          do k=1,4
             iarray(i,j,k) = i*100 + j*1-0 + k
          enddo
       enddo
    enddo

    view = root%create_array_view("iarray", iarray)

    call assert_true(view%is_external())

    type = view%get_type_id()
    call assert_equals(type, SIDRE_INT_ID)

    num_elements = view%get_num_elements()
    call assert_equals(num_elements, size(iarray))

    rank = view%get_num_dimensions()
    call assert_equals(rank, 3)

    rank = view%get_shape(7, extents)
    call assert_equals(rank, 3)
    call assert_true(extents(1) == size(iarray, 1))
    call assert_true(extents(2) == size(iarray, 2))
    call assert_true(extents(3) == size(iarray, 3))

    ! get array via a pointer
    call view%get_data(ipointer)
    call assert_true(all(iarray.eq.ipointer))

    call ds%delete()

    deallocate(iarray)

  end subroutine external_allocatable_int_3d

!----------------------------------------------------------------------
!
! register a static (non-allocatable) array with the datastore as external view

  subroutine external_static_int
    integer :: iarray(10)
    integer, pointer :: ipointer(:)

    type(SidreDataStore) ds
    type(SidreGroup) root
    type(SidreView)  view
    integer type
    integer num_elements
    integer i

    call set_case_name("external_static_int")

    ds = datastore_new()
    root = ds%get_root()

    do i=1,10
       iarray(i) = i
    enddo

    view = root%create_array_view("iarray", iarray)

    type = view%get_type_id()
    call assert_equals(type, SIDRE_INT_ID)

    num_elements = view%get_num_elements()
    call assert_equals(num_elements, 10)

    ! get array via a pointer
    call view%get_data(ipointer)
    call assert_true(all(iarray.eq.ipointer))

    call ds%delete()

  end subroutine external_static_int

!----------------------------------------------------------------------
!--- check other types

  subroutine external_allocatable_double
    real(C_DOUBLE), allocatable :: darray(:)
    real(C_DOUBLE), pointer :: dpointer(:)

    type(SidreDataStore) ds
    type(SidreGroup) root
    type(SidreView)  view
    integer num_elements
    integer type
    integer i

    call set_case_name("external_allocatable_double")

    ds = datastore_new()
    root = ds%get_root()

    allocate(darray(10))

    do i=1,10
       darray(i) = i + 0.5d0
    enddo

    view = root%create_array_view("darray", darray)

    type = view%get_type_id()
    call assert_equals(type, SIDRE_DOUBLE_ID)

    num_elements = view%get_num_elements()
    call assert_equals(num_elements, 10)

    ! get array via a pointer
    call view%get_data(dpointer)
    call assert_true(all(abs(darray-dpointer).lt..0005))

    call ds%delete()

    deallocate(darray)

  end subroutine external_allocatable_double

!----------------------------------------------------------------------
!----------------------------------------------------------------------
! Datastore owns a multi-dimension array.

  subroutine datastore_int_3d
    integer, pointer :: ipointer(:,:,:)

    type(SidreDataStore) ds
    type(SidreGroup) root
    type(SidreView)  view
    integer type
    integer num_elements
    integer i, j, k
    integer rank
    integer(SIDRE_LENGTH) extents_in(3), extents(7)

    call set_case_name("datastore_int_3d")

    extents_in(1) = 2
    extents_in(2) = 3
    extents_in(3) = 4

    ds = datastore_new()
    root = ds%get_root()

    view = root%create_view_and_allocate("iarray", SIDRE_INT_ID, 3, extents_in)

    call view%get_data(ipointer)

    type = view%get_type_id()
    call assert_equals(type, SIDRE_INT_ID)

    num_elements = view%get_num_elements()
    call assert_equals(num_elements, size(ipointer))

    rank = view%get_num_dimensions()
    call assert_equals(rank, 3)

    rank = view%get_shape(7, extents)
    call assert_equals(rank, 3)
    call assert_true(extents(1) == size(ipointer, 1))
    call assert_true(extents(2) == size(ipointer, 2))
    call assert_true(extents(3) == size(ipointer, 3))

    ! reshape as 1-d using shape
    extents_in(1) = size(ipointer)
    call view%apply(SIDRE_INT_ID, 1, extents_in(1:1))
    num_elements = view%get_num_elements()
    call assert_equals(num_elements, size(ipointer))

    ! reshape as 1-d using length
    call view%apply(SIDRE_INT_ID, extents_in(1))
    num_elements = view%get_num_elements()
    call assert_equals(num_elements, size(ipointer))

    call ds%delete()

  end subroutine datastore_int_3d

!----------------------------------------------------------------------
!----------------------------------------------------------------------

end module sidre_allocatable_test


program fortran_test
  use fruit
  use sidre_allocatable_test
  implicit none
  logical ok

  call init_fruit

  call external_allocatable_int
  call external_allocatable_int_3d
  call external_static_int
  call external_allocatable_double
  call datastore_int_3d

  call fruit_summary
  call fruit_finalize

  call is_all_successful(ok)
  if (.not. ok) then
     call exit(1)
  endif
end program fortran_test<|MERGE_RESOLUTION|>--- conflicted
+++ resolved
@@ -29,60 +29,6 @@
 ! Query metadata using datastore API.
 !----------------------------------------------------------------------
 
-<<<<<<< HEAD
-  subroutine external_empty_int
-    integer, allocatable :: iarray(:)
-    integer, pointer :: ipointer(:)
-
-    type(SidreDataStore) ds
-    type(SidreGroup) root
-    type(SidreView)  view
-    integer type
-    integer num_elements
-    integer i
-    integer rank
-    integer(SIDRE_LENGTH) extents(7)
-
-    call set_case_name("external_empty_int")
-
-    ! Note: This allocate/deallocate prevents a "view is empty" failure on xlf
-    allocate(iarray(0))
-    deallocate(iarray)
-
-    ds = datastore_new()
-    root = ds%get_root()
-
-    call assert_false(allocated(iarray), "iarray is not allocated")
-
-    view = root%create_array_view("iarray", iarray)
-
-    call assert_true(view%is_empty(), "view is empty")
-
-    type = view%get_type_id()
-    call assert_equals(type, SIDRE_INT_ID, "check type")
-
-    num_elements = view%get_num_elements()
-    call assert_equals(num_elements, 0, "check size")
-
-    rank = view%get_num_dimensions()
-    call assert_equals(rank, 1, "check dimensions")
-
-    rank = view%get_shape(7, extents)
-    call assert_equals(rank, 1, "check rank")
-    call assert_true(extents(1) == 0, "check extents")
-
-    ! get array via a pointer
-    call view%get_data(ipointer)
-    call assert_false(associated(ipointer), "check association")
-
-    call ds%delete()
-
-  end subroutine external_empty_int
-
-!----------------------------------------------------------------------
-
-=======
->>>>>>> d5e0c7b2
   subroutine external_allocatable_int
     integer, allocatable :: iarray(:)
     integer, pointer :: ipointer(:)
