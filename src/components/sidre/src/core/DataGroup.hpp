/*
 * Copyright (c) 2015, Lawrence Livermore National Security, LLC.
 * Produced at the Lawrence Livermore National Laboratory.
 *
 * All rights reserved.
 *
 * This source code cannot be distributed without permission and
 * further review from Lawrence Livermore National Laboratory.
 */

/*!
 ******************************************************************************
 *
 * \file
 *
 * \brief   Header file containing definition of DataGroup class.
 *
 ******************************************************************************
 */

#ifndef DATAGROUP_HPP_
#define DATAGROUP_HPP_

// Standard C++ headers
#include <memory>
#include <map>
#include <string>
#include <vector>
#include <set>

#ifndef USE_UNORDERED_MAP
#define USE_UNORDERED_MAP
#endif
//#ifndef USE_DENSE_HASH_MAP
//#define USE_DENSE_HASH_MAP
//#endif

#ifndef USE_NEW_MAP_COLLECTION
#define USE_NEW_MAP_COLLECTION
#endif

#if defined(USE_UNORDERED_MAP)
//STL or Boost unordered_map, depending on
#if defined(USE_CXX11)
#include <unordered_map>
#else
#include "boost/unordered_map.hpp"
#endif
#endif

#if defined(USE_DENSE_HASH_MAP)
#include <sparsehash/dense_hash_map>
#endif

// Other CS Toolkit headers
#include "slic/slic.hpp"
#include "common/CommonTypes.hpp"

// SiDRe project headers
#include "SidreTypes.hpp"
#include "Collections.hpp"
#include "DataView.hpp"


namespace asctoolkit
{
namespace sidre
{

// using directives to make Conduit usage easier and less visible
using conduit::Node;
using conduit::Schema;

class DataBuffer;
class DataGroup;
class DataStore;

/*!
 * \class DataGroup
 *
 * \brief DataGroup holds a collection of DataViews and (child) DataGroups.
 *
 * The DataGroup class has the following properties:
 *
 *    - DataGroups can be organized into a (tree) hierachy by creating
 *      child Groups from the root Group owned by a DataStore object.
 *    - A DataGroup object can only be created by another DataGroup; the
 *      DataGroup ctor is not visible externally. A DataGroup is owned
 *      by the DataGroup that creates it (its parent) and becomes a child
 *      Group of the parent.
 *    - A DataGroup object has a unique name (string) within its parent
 *      DataGroup.
 *    - A DataGroup object maintains a pointer to its parent DataGroup.
 *    - A DataGroup object can be moved or copied to another DataGroup.
 *    - DataGroup objects can create DataView objects within them. The
 *      DataGroup that creates a DataView owns it.
 *    - A DataView object has a unique name (string) within the DataGroup
 *      that owns it.
 *    - A DataView object can be moved or copied to another DataGroup.
 *
 * Note that DataViews and child DataGroups within a Group can be accessed
 * by name or index.
 *
 * Note that certain methods for creating, accessing, etc. DataGroups and
 * DataViews that take a string name accept either the name of a child Group
 * or View within a Group object or a path syntax. When a path is given, the
 * last item in the path indicates the item to be created, accessed, etc. So,
 * for example,
 *
 * \verbatim
 *
 *    DataView* view = group->createView("foo/bar/baz");
 *
 *    is equivalent to:
 *
 *    DataView* view =
 *      group->createGroup("foo")->createGroup("bar")->createView("baz");
 *
 * \endverbatim
 *
 * In particular, intermediate Groups "foo" and "bar" will be created in
 * this case if they don't already exist.
 *
 * IMPORTANT: when Views or Groups are created, destroyed, copied, or moved,
 * indices of other Views and Groups in associated DataGroup objects may
 * become invalid. This is analogous to iterator invalidation for STL
 * containers when the container contents change.
 *
 */
class DataGroup
{
public:

  //
  // Friend declarations to constrain usage via controlled access to
  // private members.
  //
  friend class DataStore;


//@{
//!  @name Basic query and accessor methods.

  /*!
   * \brief Return const reference to name of Group object.
   */
  const std::string& getName() const
  {
    return m_name;
  }

  /*!
   * \brief Return pointer to non-const parent Group of a Group.
   *
   * Note that if this method is called on the root Group in a
   * DataStore, ATK_NULLPTR is returned.
   */
  DataGroup * getParent()
  {
    return m_parent;
  }

  /*!
   * \brief Return pointer to const parent Group of a Group.
   *
   * Note that if this method is called on the root Group in a
   * DataStore, ATK_NULLPTR is returned.
   */
  const DataGroup * getParent() const
  {
    return m_parent;
  }

  /*!
   * \brief Return number of child Groups in a Group object.
   */
  size_t getNumGroups() const
  {
    return m_group_coll.getNumItems();
  }

  /*!
   * \brief Return number of Views owned by a Group object.
   */
  size_t getNumViews() const
  {
    return m_view_coll.getNumItems();
  }

  /*!
   * \brief Return pointer to non-const DataStore object that owns a
   * object.
   */
  DataStore * getDataStore()
  {
    return m_datastore;
  }

  /*!
   * \brief Return pointer to const DataStore object that owns a
   * object.
   */
  const DataStore * getDataStore() const
  {
    return m_datastore;
  }

//@}


//@{
//!  @name View query methods.

  /*!
   * \brief Return true if Group owns a View with given name or path;
   * else false.
   */
  bool hasView( const std::string& name ) const
  {
    return m_view_coll.hasItem(name);
  }

  /*!
   * \brief Return true if Group owns a View with given index; else false.
   */
  bool hasView( IndexType idx ) const
  {
    return m_view_coll.hasItem(idx);
  }

  /*!
   * \brief Return index of View with given name owned by Group object.
   *
   *        If no such View exists, return sidre::InvalidIndex;
   */
  IndexType getViewIndex(const std::string& name) const
  {
    SLIC_CHECK_MSG(hasView(name),
                   "Group " << this->getName() <<
                   " has no View with name '" << name << "'");

    return m_view_coll.getItemIndex(name);
  }

  /*!
   * \brief Return name of View with given index owned by Group object.
   *
   *        If no such View exists, return sidre::InvalidName.
   */
  const std::string& getViewName(IndexType idx) const
  {
    SLIC_CHECK_MSG(hasView(idx),
                   "Group " << this->getName() <<
                   " has no View with index " << idx);

    return m_view_coll.getItemName(idx);
  }

//@}


//@{
//!  @name View access and iteration methods.

  /*!

   * \brief Return pointer to non-const View with given name or path.
   *
   * This method requires that all groups in the path exist if a path is given.
   *
   * If no such View exists, ATK_NULLPTR is returned.
   */
  DataView * getView( const std::string& name );

  /*!
   * \brief Return pointer to const View with given name or path.
   *
   * This method requires that all Groups in the path exist if a path is given.
   *
   * If no such View exists, ATK_NULLPTR is returned.
   */
  const DataView * getView( const std::string& name ) const;

  /*!
   * \brief Return pointer to non-const View with given index.
   *
   * If no such View exists, ATK_NULLPTR is returned.
   */
  DataView * getView( IndexType idx )
  {
    SLIC_CHECK_MSG( hasView(idx),
                    "Group " << this->getName()
                             << " has no View with index " << idx);

    return m_view_coll.getItem(idx);
  }

  /*!
   * \brief Return pointer to const View with given index.
   *
   * If no such View exists, ATK_NULLPTR is returned.
   */
  const DataView * getView( IndexType idx ) const
  {
    SLIC_CHECK_MSG( hasView(idx),
                    "Group " << this->getName()
                             << " has no View with index " << idx);

    return m_view_coll.getItem(idx);
  }

  /*!
   * \brief Return first valid View index in Group object
   *        (i.e., smallest index over all Views).
   *
   * sidre::InvalidIndex is returned if Group has no Views.
   */
  IndexType getFirstValidViewIndex() const
  {
    return m_view_coll.getFirstValidIndex();
  }

  /*!
   * \brief Return next valid View index in Group object after given index
   *        (i.e., smallest index over all View indices larger than given one).
   *
   * sidre::InvalidIndex is returned if there is no valid index greater
   * than given one.
   */
  IndexType getNextValidViewIndex(IndexType idx) const
  {
    return m_view_coll.getNextValidIndex(idx);
  }

//@}


//@{
//!  @name Methods to create a View that has no associated data.
//!
//! IMPORTANT: These methods do not allocate data or associate a View
//! with data. Thus, to do anything useful with a View created by one
//! of these methods, the View should be allocated, attached to a Buffer
//! or attached to externally-owned data.
//!
//! Each of these methods is a no-op if the given View name is an
//! empty string or the Group already has a View with given name or path.
//!
//! Additional conditions under which a method can be a no-op are described
//! for each method.

  /*!
   * \brief Create an undescribed (i.e., empty) View object with given name
   * or path in this Group.
   *
   * \return pointer to new View object or ATK_NULLPTR if one is not created.
   */
  DataView * createView( const std::string& name );

  /*!
   * \brief Create View object with given name or path in this Group that
   *  has a data description with data type and number of elements.
   *
   * If given data type is undefined, or given number of elements is < 0,
   * method is a no-op.
   *
   * \return pointer to new View object or ATK_NULLPTR if one is not created.
   */
  DataView * createView( const std::string& name,
                         TypeID type,
                         SidreLength num_elems );

  /*!
   * \brief Create View object with given name or path in this Group that
   *  has a data description with data type and shape.
   *
   * If given data type is undefined, or given number of dimensions is < 0,
   * or given shape ptr is null, method is a no-op.
   *
   * \return pointer to new View object or ATK_NULLPTR if one is not created.
   */
  DataView * createView( const std::string& name,
                         TypeID type,
                         int ndims,
                         SidreLength * shape );

  /*!
   * \brief Create View object with given name or path in this Group that
   *  is described by a Conduit DataType object.
   *
   * \return pointer to new View object or ATK_NULLPTR if one is not created.
   */
  DataView * createView( const std::string& name,
                         const DataType& dtype);

//@}


//@{
//!  @name Methods to create a View with a Buffer attached.
//!
//! IMPORTANT: The Buffer passed to each of these methods may or may not
//! be allocated. Thus, to do anything useful with a View created by one
//! of these methods, the Buffer must be allocated and it must be compatible
//! with the View data description.
//!
//! Each of these methods is a no-op if the given View name is an
//! empty string or the Group already has a View with given name or path.
//!
//! Also, calling one of these methods with a null Buffer pointer is
//! similar to creating a View with no data association.
//!
//! Additional conditions under which a method can be a no-op are described
//! for each method.

  /*!
   * \brief Create an undescribed View object with given name or path in
   * this Group and attach given Buffer to it.
   *
   * IMPORTANT: The View cannot be used to access data in Buffer until it
   * is described by calling a DataView::apply() method.
   *
   * This method is equivalent to:
   * group->createView(name)->attachBuffer(buff).
   *
   * \return pointer to new View object or ATK_NULLPTR if one is not created.
   *
   * \sa DataView::attachBuffer
   */
  DataView * createView( const std::string& name,
                         DataBuffer * buff );

  /*!
   * \brief Create View object with given name or path in this Group that
   * has a data description with data type and number of elements and
   * attach given Buffer to it.
   *
   * If given data type is undefined, or given number of elements is < 0,
   * method is a no-op.
   *
   * This method is equivalent to:
   * group->createView(name, type, num_elems)->attachBuffer(buff), or
   * group->createView(name)->attachBuffer(buff)->apply(type, num_elems).
   *
   * \return pointer to new View object or ATK_NULLPTR if one is not created.
   *
   * \sa DataView::attachBuffer
   */
  DataView * createView( const std::string& name,
                         TypeID type,
                         SidreLength num_elems,
                         DataBuffer * buff );

  /*!
   * \brief Create View object with given name or path in this Group that
   * has a data description with data type and shape and attach given
   * Buffer to it.
   *
   * If given data type is undefined, or given number of dimensions is < 0,
   * or given shape ptr is null, method is a no-op.
   *
   * This method is equivalent to:
   * group->createView(name, type, ndims, shape)->attachBuffer(buff), or
   * group->createView(name)->attachBuffer(buff)->apply(type, ndims, shape).
   *
   * \return pointer to new View object or ATK_NULLPTR if one is not created.
   *
   * \sa DataView::attachBuffer
   */
  DataView * createView( const std::string& name,
                         TypeID type,
                         int ndims,
                         SidreLength * shape,
                         DataBuffer * buff );

  /*!
   * \brief Create View object with given name or path in this Group that
   *  is described by a Conduit DataType object and attach given Buffer to it.
   *
   * This method is equivalent to:
   * group->createView(name, dtype)->attachBuffer(buff), or
   * group->createView(name)->attachBuffer(buff)->apply(dtype).
   *
   * \return pointer to new View object or ATK_NULLPTR if one is not created.
   *
   * \sa DataView::attachBuffer
   */
  DataView * createView( const std::string& name,
                         const DataType& dtype,
                         DataBuffer * buff );

//@}


//@{
//!  @name Methods to create a View with externally-owned data attached.
//!
//! IMPORTANT: To do anything useful with a View created by one of these
//! methods, the external data must be allocated and compatible with the
//! View description.
//!
//! Each of these methods is a no-op if the given View name is an
//! empty string or the Group already has a View with given name or path.
//!
//! Additional conditions under which a method can be a no-op are described
//! for each method.

  /*!
   * \brief Create View object with given name with given name or path in
   * this Group and attach external data ptr to it.
   *
   * IMPORTANT: Note that the View is "opaque" (it has no knowledge of
   * the type or structure of the data) until a DataView::apply() method
   * is called.
   *
   * This method is equivalent to:
   * group->createView(name)->setExternalDataPtr(external_ptr).
   *
   * \return pointer to new View object or ATK_NULLPTR if one is not created.
   *
   * \sa DataView::setExternalDataPtr
   */
  DataView * createView( const std::string& name,
                         void * external_ptr );

  /*!
   * \brief Create View object with given name or path in this Group that
   * has a data description with data type and number of elements and
   * attach externally-owned data to it.
   *
   * If given data type is undefined, or given number of elements is < 0,
   * method is a no-op.
   *
   * This method is equivalent to:
   * group->createView(name, type, num_elems)->setExternalDataPtr(external_ptr),
   * or group->createView(name)->setExternalDataPtr(external_ptr)->
   *           apply(type, num_elems).
   *
   * \return pointer to new View object or ATK_NULLPTR if one is not created.
   *
   * \sa DataView::setExternalDataPtr
   */
  DataView * createView( const std::string& name,
                         TypeID type,
                         SidreLength num_elems,
                         void * external_ptr );


  /*!
   * \brief Create View object with given name or path in this Group that
   * has a data description with data type and shape and attach
   * externally-owned data to it.
   *
   * If given data type is undefined, or given number of dimensions is < 0,
   * or given shape ptr is null, method is a no-op.
   *
   * This method is equivalent to:
   * group->createView(name, type, ndims, shape)->
   *        setExternalDataPtr(external_ptr), or
   * group->createView(name)->setExternalDataPtr(external_ptr)->
   *        apply(type, ndims, shape).
   *
   * \return pointer to new View object or ATK_NULLPTR if one is not created.
   *
   * \sa DataView::setExternalDataPtr
   */
  DataView * createView( const std::string& name,
                         TypeID type,
                         int ndims,
                         SidreLength * shape,
                         void * external_ptr );
  /*!
   * \brief Create View object with given name or path in this Group that
   * is described by a Conduit DataType object and attach externally-owned
   * data to it.
   *
   * This method is equivalent to:
   * group->createView(name, dtype)->setExternalDataPtr(external_ptr), or
   * group->createView(name)->setExternalDataPtr(external_ptr)->apply(dtype).
   *
   * \return pointer to new View object or ATK_NULLPTR if one is not created.
   *
   * \sa DataView::attachBuffer
   */
  DataView * createView( const std::string& name,
                         const DataType& dtype,
                         void * external_ptr );

//@}


//@{
//!  @name Methods to create a View and allocate data for it.
//!
//! Each of these methods is a no-op if the given View name is an
//! empty string or the Group already has a View with given name or path.
//!
//! Additional conditions under which a method can be a no-op are described
//! for each method.

  /*!
   * \brief Create View object with given name or path in this Group that
   * has a data description with data type and number of elements and
   * allocate data for it.
   *
   * If given data type is undefined, or given number of elements is < 0,
   * method is a no-op.
   *
   * This is equivalent to: createView(name)->allocate(type, num_elems), or
   * createView(name, type, num_elems)->allocate()
   *
   * \return pointer to new View object or ATK_NULLPTR if one is not created.
   *
   * \sa DataView::allocate
   */
  DataView * createViewAndAllocate( const std::string& name,
                                    TypeID type,
                                    SidreLength num_elems );

  /*!
   * \brief Create View object with given name or path in this Group that
   * has a data description with data type and shape and allocate data for it.
   *
   * If given data type is undefined, or given number of dimensions is < 0,
   * or given shape ptr is null, method is a no-op.
   *
   * This method is equivalent to:
   * group->createView(name)->allocate(type, ndims, shape), or
   * createView(name, type, ndims, shape)->allocate().
   *
   * \return pointer to new View object or ATK_NULLPTR if one is not created.
   *
   * \sa DataView::allocate
   */
  DataView * createViewAndAllocate( const std::string& name,
                                    TypeID type,
                                    int ndims,
                                    SidreLength * shape );

  /*!
   * \brief Create View object with given name or path in this Group that
   * is described by a Conduit DataType object and allocate data for it.
   *
   * This method is equivalent to:
   * group->createView(name)->allocate(dtype), or
   * group->createView(name, dtype)->allocate().
   *
   * If given data type object is empty, data will not be allocated.
   *
   * \return pointer to new View object or ATK_NULLPTR if one is not created.
   *
   * \sa DataView::allocate
   */
  DataView * createViewAndAllocate( const std::string& name,
                                    const DataType& dtype);

  /*!
   * \brief Create View object with given name or path in this Group
   * set its data to given scalar value.
   *
   * This is equivalent to: createView(name)->setScalar(value);
   *
   * If given data type object is empty, data will not be allocated.
   *
   * \return pointer to new View object or ATK_NULLPTR if one is not created.
   *
   * \sa DataView::setScalar
   */
  template<typename ScalarType>
  DataView * createViewScalar( const std::string& name, ScalarType value)
  {
    DataView * view = createView(name);
    if (view != ATK_NULLPTR)
    {
      view->setScalar(value);
    }

    return view;
  }

  /*!
   * \brief Create View object with given name or path in this Group
   * set its data to given string.
   *
   * This is equivalent to: createView(name)->setString(value);
   *
   * If given data type object is empty, data will not be allocated.
   *
   * \return pointer to new View object or ATK_NULLPTR if one is not created.
   *
   * \sa DataView::setString
   */
  DataView * createViewString( const std::string& name,
                               const std::string& value);

//@}


//@{
//!  @name View destruction methods.
//!
//! Each of these methods is a no-op if the specified View does not exist.

  /*!
   * \brief Destroy View with given name owned by this Group, but leave
   * its data intect.
   */
  void destroyView(const std::string& name);

  /*!
   * \brief Destroy View with given index owned by this Group, but leave
   * its data intect.
   */
  void destroyView(IndexType idx);

  /*!
   * \brief Destroy all Views owned by this Group, but leave all their
   *        data intact.
   */
  void destroyViews();

  /*!
   * \brief Destroy View with given name owned by this Group and deallocate
   * its data if it's the only View associated with that data.
   */
  void destroyViewAndData(const std::string& name);

  /*!
   * \brief Destroy View with given index owned by this Group and deallocate
   * its data if it's the only View associated with that data.
   */
  void destroyViewAndData(IndexType idx);

  /*!
   * \brief Destroy all Views owned by this Group and deallocate
   * data for each View when it's the only View associated with that data.
   */
  void destroyViewsAndData();

//@}


//@{
//!  @name View move and copy methods.

  /*!
   * \brief Remove given View object from its owning Group and move it
   *        to this Group.
   *
   * If given View pointer is null or Group already has a View with
   * same name as given View, method is a no-op.
   *
   * \return pointer to given argument View object or ATK_NULLPTR if View
   * is not moved into this Group.
   */
  DataView * moveView(DataView * view);

  /*!
   * \brief Create a copy of given View object and add it to this Group.
   *
   * Note that View copying is a "shallow" copy; the data associated with
   * the View is not copied. The new View object is associated with
   * the same data as the original.
   *
   * If given Group pointer is null or Group already has a child Group with
   * same name as given Group, method is a no-op.
   *
   * \return pointer to given argument Group object or ATK_NULLPTR if Group
   * is not moved into this Group.
   */
  DataView * copyView(DataView * view);

//@}


//@{
//!  @name Child Group query methods.

  /*!
   * \brief Return true if Group has an immediate child Group with given
   * name; else false.
   */
  bool hasGroup( const std::string& name ) const
  {
    return m_group_coll.hasItem(name);
  }

  /*!
   * \brief Return true if Group has an immediate child Group
   *        with given index; else false.
   */
  bool hasGroup( IndexType idx ) const
  {
    return m_group_coll.hasItem(idx);
  }

  /*!
   * \brief Return the index of immediate child Group with given name.
   *
   *        If no such child Group exists, return sidre::InvalidIndex;
   */
  IndexType getGroupIndex(const std::string& name) const
  {
    SLIC_CHECK_MSG(hasGroup(name),
                   "Group " << this->getName() <<
                   " has no child Group with name '" << name << "'");

    return m_group_coll.getItemIndex(name);
  }

  /*!
   * \brief Return the name of immediate child Group with given index.
   *
   *        If no such child Group exists, return sidre::InvalidName.
   */
  const std::string& getGroupName(IndexType idx) const
  {
    SLIC_CHECK_MSG(hasGroup(idx),
                   "Group " << this->getName() <<
                   " has no child Group with index " << idx);

    return m_group_coll.getItemName(idx);
  }

//@}


//@{
//!  @name Group access and iteration methods.

  /*!
   * \brief Return pointer to non-const child Group with given name or path.
   *
   * This method requires that all Groups in the path exist if a path is given.
   *
   * If no such Group exists, ATK_NULLPTR is returned.
   */
  DataGroup * getGroup( const std::string& name );

  /*!
   * \brief Return pointer to const child Group with given name or path.
   *
   * This method requires that all Groups in the path exist if a path is given.
   *
   * If no such Group exists, ATK_NULLPTR is returned.
   */
  DataGroup const * getGroup( const std::string& name ) const;

  /*!
   * \brief Return pointer to non-const immediate child Group with given index.
   *
   * If no such Group exists, ATK_NULLPTR is returned.
   */
  DataGroup * getGroup( IndexType idx )
  {
    SLIC_CHECK_MSG(hasGroup(idx),
                   "Group " << this->getName() <<
                   " has no child Group with index " << idx);

    return m_group_coll.getItem(idx);
  }

  /*!
   * \brief Return pointer to const immediate child Group with given index.
   *
   * If no such Group exists, ATK_NULLPTR is returned.
   */
  const DataGroup * getGroup( IndexType idx ) const
  {
    SLIC_CHECK_MSG(hasGroup(idx),
                   "Group " << this->getName() <<
                   " has no child Group with index " << idx);

    return m_group_coll.getItem(idx);
  }

  /*!
   * \brief Return first valid child Group index (i.e., smallest
   *        index over all child Groups).
   *
   * sidre::InvalidIndex is returned if Group has no child Groups.
   */
  IndexType getFirstValidGroupIndex() const
  {
    return m_group_coll.getFirstValidIndex();
  }

  /*!
   * \brief Return next valid child Group index after given index
   *        (i.e., smallest index over all child Group indices larger
   *        than given one).
   *
   * sidre::InvalidIndex is returned if there is no valid index greater
   * than given one.
   */
  IndexType getNextValidGroupIndex(IndexType idx) const
  {
    return m_group_coll.getNextValidIndex(idx);
  }

//@}


//@{
//!  @name Child Group creation and destruction methods.

  /*!
   * \brief Create a child Group within this Group with given name or path.
   *
   * If name is an empty string or Group already has a child Group with
   * given name or path, method is a no-op.
   *
   * \return pointer to created DataGroup object or ATK_NULLPTR if new
   * Group is not created.
   */
  DataGroup * createGroup( const std::string& name );

  /*!
   * \brief Destroy child Group in this Group with given name or path.
   *
   * If no such Group exists, method is a no-op.
   */
  void destroyGroup(const std::string& name);

  /*!
   * \brief Destroy child Group within this Group with given index.
   *
   * If no such Group exists, method is a no-op.
   */
  void destroyGroup(IndexType idx);

  /*!
   * \brief Destroy all child Groups in this Group.
   *
   * Note that this will recursively destroy entire Group sub-tree below
   * this Group.
   */
  void destroyGroups();

//@}


//@{
//!  @name Group move and copy methods.

  /*!
   * \brief Remove given Group object from its parent Group and make it
   *        a child of this Group.
   *
   * If given Group pointer is null or Group already has a child Group with
   * same name as given Group, method is a no-op.
   *
   * \return pointer to given argument Group object or ATK_NULLPTR if Group
   * is not moved into this Group.
   */
  DataGroup * moveGroup(DataGroup * group);

  /*!
   * \brief Create a copy of Group hierarchy rooted at given Group and make it
   *        a child of this Group.
   *
   * Note that all Views in the Group hierarchy are copied as well.
   *
   * Note that Group copying is a "shallow" copy; the data associated
   * with Views in a Group are not copied. In particular, the new Group
   * hierachy and all its Views is associated with the same data as the
   * given Group.
   *
   * If given Group pointer is null or Group already has a child Group with
   * same name as given Group, method is a no-op.
   *
   * \return pointer to given argument Group object or ATK_NULLPTR if Group
   * is not moved into this Group.
   */
  DataGroup * copyGroup(DataGroup * group);

//@}


//@{
//!  @name Group print methods.

  /*!
   * \brief Print JSON description of data Group to stdout.
   *
   * Note that this will recursively print entire Group sub-tree
   * starting at this Group object.
   */
  void print() const;

  /*!
   * \brief Print JSON description of data Group to an ostream.
   *
   * Note that this will recursively print entire Group sub-tree
   * starting at this Group object.
   */
  void print(std::ostream& os) const;


  /*!
   * \brief Print given number of levels of Group sub-tree
   *        starting at this Group object to an output stream.
   */
  void printTree( const int nlevels, std::ostream& os ) const;

//@}

  /*!
   * \brief Copy description of Group hierarchy rooted at this Group to
   * given Conduit node.
   *
   * The description includes Views of this Group and all of its children
   * recursively.
   */
  void copyToConduitNode(Node& n) const;

  /*!
   * \brief Copy data Group native layout to given Conduit node.
   *
   * The native layout is a Conduit Node hierarchy that maps the Conduit Node data
   * externally to the Sidre View data so that it can be filled in from the data
   * in the file (independent of file format) and can be accessed as a Conduit tree.
   */
  void createNativeLayout(Node& n) const;

  /*!
   * \brief Copy data Group native layout to given Conduit node.
   *
   * The native layout is a Conduit Node hierarchy that maps the Conduit Node data
   * externally to the Sidre View data so that it can be filled in from the data
   * in the file (independent of file format) and can be accessed as a Conduit tree.
   *
<<<<<<< HEAD
   * Only the Views which have external data are added to the node. 
=======
   * Only the Views which have external data are added to the node.
>>>>>>> a71d37a5
   */
  void createExternalLayout(Node& n) const;


  /*!
   * \brief Return true if this Group is equivalent to given Group; else false.
   *
   * Two Groups are equivalent if they are the root Groups of identical
   * Group hierarchy structures with the same names for all Views and
   * Groups in the hierarchy, and the Views are also equivalent.
   *
   * \sa DataView::isEquivalentTo
   */
  bool isEquivalentTo(const DataGroup * other) const;

private:

  /*!
   *  Unimplemented ctors and copy-assignment operators.
   */
#ifdef USE_CXX11
  DataGroup( const DataGroup& source ) = delete;
  DataGroup( DataGroup&& source ) = delete;

  DataGroup& operator=( const DataGroup& rhs ) = delete;
  DataGroup& operator=( const DataGroup&& rhs ) = delete;
#else
  DataGroup( const DataGroup& source );
  DataGroup& operator=( const DataGroup& rhs );
#endif

//@{
//!  @name Private Group ctors and dtors
//!        (callable only by DataStore and DataGroup methods).

  /*!
   *  \brief Private ctor that creates a Group with given name
   *         in given parent Group.
   */
  DataGroup(const std::string& name, DataGroup * parent);

  /*!
   *  \brief Private ctor that creates a Group with given name
   *         in the given DataStore root Group.
   */
  DataGroup(const std::string& name, DataStore * datastore);

  /*!
   * \brief Destructor destroys all Views and child Groups.
   */
  ~DataGroup();

//@}


//@{
//!  @name Private Group View manipulation methods.

  /*!
   * \brief Attach View object to this Group.
   */
  DataView * attachView(DataView * view);

  /*!
   * \brief Detach View object from this Group.
   */
  DataView * detachView(const DataView * view)
  {
    return detachView(view->getName());
  }

  /*!
   * \brief Detach View with given name from this Group.
   */
  DataView * detachView(const std::string& name);

  /*!
   * \brief Detach View with given index from this Group.
   */
  DataView * detachView(IndexType idx);

  /*!
   * \brief Destroy View and its data if its data is not shared with any
   * other View.
   *
   * Data will not be destroyed as long as a View still exists that
   * references it.
   *
   * IMPORTANT: this method assumes View is owned by this Group.
   */
  void destroyViewAndData( DataView * view );

//@}


//@{
//!  @name Private (child) Group manipulation methods.

  /*!
   * \brief Attach Group to this Group as a child.
   */
  DataGroup * attachGroup(DataGroup * group);

  /*!
   * \brief Detaich child Group with given name from this Group.
   */
  DataGroup * detachGroup(const std::string& name);

  /*!
   * \brief Detaich child Group with given index from this Group.
   */
  DataGroup * detachGroup(IndexType idx);

//@}


//@{
//!  @name Private DataGroup methods for interacting with Conduit Nodes.

  /*!
   * \brief Private methods to copy DataGroup to Conduit Node.
   *
   * \param buffer_indices Used to track what Buffers are referenced
   * by the Views in this Group and Groups in the sub-tree below it.
   */
  void exportTo(conduit::Node& data_holder,
                std::set<IndexType>& buffer_indices) const;

  /*!
   * \brief Private methods to copy DataGroup from Conduit Node.
   *
   * Map of Buffer indices tracks old Buffer ids in the file to the
   * new Buffer ids in the datastore.  Buffer ids are not guaranteed
   * to remain the same when a tree is restored.
   *
   */
  void importFrom(conduit::Node& node,
                  const std::map<IndexType, IndexType>& buffer_id_map);

//@}

  /*!
   * \brief Private method that returns the Group that is the next-to-last
   * entry in a slash-deliminated ("/") path string.
   *
   * The string before the last "/" character, if there is one, is the
   * next-to-last path entry. In this case, the return value is that Group
   * in the path.
   *
   * If there is no "/" in the given path, the entire string is considered
   * the next-to-last path entry. In this case, the erturn value is this
   * Group.
   *
   * The path argument is modified while walking the path. Its value when
   * the method returns is the last entry in the path, either the string
   * following the last "/" in the input (if there is one) or the entire
   * input path string if it contains no "/".
   */
  DataGroup * walkPath(std::string& path, bool create_groups_in_path );


  /// Name of this DataGroup object.
  std::string m_name;

  /// Parent DataGroup of this DataGroup object.
  DataGroup * m_parent;

  /// This DataGroup object lives in the tree of this DataStore object.
  DataStore * m_datastore;

  /// Character used to denote a path string passed to get/create calls.
  static const char s_path_delimiter;

  ///
  /// Typedefs for View and shild Group containers. They are here to
  /// avoid propagating specific type names in the DataGroup class
  /// implementation when we experiment with different containers.
  ///
  ///////////////////////////////////////////////////////////////////
  //
  // Associative container options
  //
  // To try a different container, set the "MapType" typedef to
  // what you want.  Note: only one typedef should be active!!!
  //
  // Current options are std::map and boost/std::unordered_map
  ///
  // typedef std::map<std::string, IndexType> MapType;
  ///
#if defined(USE_UNORDERED_MAP)
#if defined(USE_CXX11)
  typedef std::unordered_map<std::string, IndexType> MapType;
#else
  typedef boost::unordered_map<std::string, IndexType> MapType;
#endif
#else
#if defined(USE_DENSE_HASH_MAP)
  typedef google::dense_hash_map<std::string, IndexType> MapType;
#endif
#endif
  //
  ///////////////////////////////////////////////////////////////////

  ///////////////////////////////////////////////////////////////////
  // Collection options (API between DataGroup and assoc. container)
  ///////////////////////////////////////////////////////////////////
  //
#if defined(USE_NEW_MAP_COLLECTION)
  ///////////////////////////////////////////////////////////////////
  // Improved implementation (index-item association constant as long
  // as item is in collection, but holes in index sequence)
  ///////////////////////////////////////////////////////////////////
  //
  typedef NewMapCollection<DataView, MapType> DataViewCollection;
  //
  typedef NewMapCollection<DataGroup, MapType> DataGroupCollection;
  ///////////////////////////////////////////////////////////////////
#else
  ///////////////////////////////////////////////////////////////////
  // Original implementation (no holes in index sequence)
  ///////////////////////////////////////////////////////////////////
  //
  typedef MapCollection<DataView, MapType> DataViewCollection;
  //
  typedef MapCollection<DataGroup, MapType> DataGroupCollection;
  //
  ///////////////////////////////////////////////////////////////////
  //
#endif

  /// Collection of Views
  DataViewCollection m_view_coll;

  /// Collection of child Groups
  DataGroupCollection m_group_coll;

};


} /* end namespace sidre */
} /* end namespace asctoolkit */

#endif /* DATAGROUP_HPP_ */<|MERGE_RESOLUTION|>--- conflicted
+++ resolved
@@ -1030,11 +1030,7 @@
    * externally to the Sidre View data so that it can be filled in from the data
    * in the file (independent of file format) and can be accessed as a Conduit tree.
    *
-<<<<<<< HEAD
-   * Only the Views which have external data are added to the node. 
-=======
    * Only the Views which have external data are added to the node.
->>>>>>> a71d37a5
    */
   void createExternalLayout(Node& n) const;
 
