#
# Specify all headers
#
set(sidre_headers
    core/DataBuffer.hpp
    core/DataGroup.hpp
    core/DataStore.hpp
    core/DataView.hpp
    core/MapCollection.hpp
    core/SidreTypes.hpp
    core/SidreDataTypeIds.h
    core/sidre.hpp
)

#
# Specify all sources
#
set(sidre_sources
    core/DataBuffer.cpp
    core/DataGroup.cpp
    core/DataStore.cpp
    core/DataView.cpp
    core/SidreUtilities.cpp
)

if(ENABLE_SHROUD)
    add_subdirectory(interface)
endif()

# The CAPI is only built to provide a Fortran interface.  If no Fortran,
# disable CAPI.
if (ENABLE_FORTRAN)
    list(APPEND sidre_headers
        interface/sidre.h
        interface/SidreTypes.h
        # generated headers
        interface/c_fortran/wrapSidre.h
        interface/c_fortran/wrapDataStore.h
        interface/c_fortran/wrapDataGroup.h
        interface/c_fortran/wrapDataBuffer.h
        interface/c_fortran/wrapDataView.h
    )
    set(sidre_fortran_sources
        # generated source
        interface/c_fortran/wrapSidre.cpp
        interface/c_fortran/wrapDataStore.cpp
        interface/c_fortran/wrapDataGroup.cpp
        interface/c_fortran/wrapDataBuffer.cpp
        interface/c_fortran/wrapDataView.cpp
        interface/c_fortran/wrapfsidre.F
        interface/c_fortran/shroudrt.cpp
    )
endif()

set(sidre_depends
    axom_utils
    conduit
    conduit_relay
    hdf5
    slic)

if(SPARSEHASH_FOUND)
   set(sidre_depends ${sidre_depends} sparsehash)
endif()

#
# make the library
#
blt_add_library( NAME
                     sidre
                 SOURCES
                     "${sidre_sources}"
                     "${sidre_fortran_sources}"
                 HEADERS
                     "${sidre_headers}"
                 HEADERS_OUTPUT_SUBDIR
                     sidre
                 DEPENDS_ON
                     ${sidre_depends}
                 )
<<<<<<< HEAD
  
             
=======


set_target_properties(sidre  PROPERTIES COMPILE_FLAGS ${AXOM_DISABLE_UNUSED_PARAMETER_WARNINGS})

if(SPARSEHASH_FOUND)
  # disable a warning that sparsehash emits due to an unused local typedef
  set_property(SOURCE core/DataGroup.cpp
               APPEND_STRING PROPERTY COMPILE_FLAGS ${AXOM_DISABLE_UNUSED_LOCAL_TYPEDEF} )
endif()

>>>>>>> 3899630b
# Only needed if building the Fortran interface
# XXX this can be used to automatically generate the files
#if (ENABLE_FORTRAN)
#    add_dependencies(copy_headers_sidre sidre_generate)
#endif()


if(FALSE)  # The Python module is not create yet.
#if(ENABLE_PYTHON_API)
    set(sidre_python_sources
        interface/python/pyDataStoretype.cpp
        interface/python/pyDataGrouptype.cpp
        interface/python/pyDataBuffertype.cpp
        interface/python/pyDataViewtype.cpp
        interface/python/pySidremodule.cpp
        interface/python/pySidrehelper.cpp
    )
    set(sidre_python_headers
        interface/python/pySidremodule.hpp
    )

    blt_add_library(
        NAME sidre
        PYTHON_MODULE
        SOURCES
            ${sidre_sources}
            ${sidre_python_sources}
        HEADERS
            ${sidre_headers}
            ${sidre_python_headers}
        DEPENDS_ON
            common
            conduit
            conduit_io
            hdf5
            slic
    )

#http://stackoverflow.com/questions/2152077/is-it-possible-to-get-cmake-to-build-both-a-static-and-shared-version-of-the-sam
# object library to avoid compile files twice
endif()<|MERGE_RESOLUTION|>--- conflicted
+++ resolved
@@ -78,21 +78,7 @@
                  DEPENDS_ON
                      ${sidre_depends}
                  )
-<<<<<<< HEAD
-  
-             
-=======
 
-
-set_target_properties(sidre  PROPERTIES COMPILE_FLAGS ${AXOM_DISABLE_UNUSED_PARAMETER_WARNINGS})
-
-if(SPARSEHASH_FOUND)
-  # disable a warning that sparsehash emits due to an unused local typedef
-  set_property(SOURCE core/DataGroup.cpp
-               APPEND_STRING PROPERTY COMPILE_FLAGS ${AXOM_DISABLE_UNUSED_LOCAL_TYPEDEF} )
-endif()
-
->>>>>>> 3899630b
 # Only needed if building the Fortran interface
 # XXX this can be used to automatically generate the files
 #if (ENABLE_FORTRAN)
