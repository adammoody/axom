--- conflicted
+++ resolved
@@ -15,7 +15,6 @@
     version('0.1', '8d378ef62dedc2df5db447b029b71200')
  
     homepage = "http://lc.llnl.gov/toolkit"
-<<<<<<< HEAD
 
     # variants that allow us to winnow what TPLS we build
     # use ~cmake to skip cmake build and use whatever cmake is in the
@@ -51,23 +50,6 @@
     depends_on("py-breathe",when="+devtools")
     depends_on("py-pyyaml", when="+devtools")
     depends_on("py-parsley",when="+devtools")
-    depends_on("py-cogapp", when="+devtools")
-=======
-    # standard spack packages
-    depends_on("doxygen")
-    depends_on("python")
-    depends_on("hdf5~shared~zlib~fortran")
-    depends_on("uncrustify")
-    depends_on("lua@5.1.5")
-
-    # custom spack packages
-    depends_on("cmake@3.3.1")
-    depends_on("conduit~shared")
-    depends_on("py-sphinx")
-    depends_on("py-breathe")
-    depends_on("py-pyyaml")
-    depends_on("py-parsley")
->>>>>>> c290d667
 
     if "darwin" in platform.system().lower():
         depends_on("mpich")
